// SPDX-License-Identifier: Zlib
/*
 * TINYEXPR - Tiny recursive descent parser and evaluation engine in C
 *
 * Copyright (c) 2015-2020 Lewis Van Winkle
 *
 * http://CodePlea.com
 *
 * This software is provided 'as-is', without any express or implied
 * warranty. In no event will the authors be held liable for any damages
 * arising from the use of this software.
 *
 * Permission is granted to anyone to use this software for any purpose,
 * including commercial applications, and to alter it and redistribute it
 * freely, subject to the following restrictions:
 *
 * 1. The origin of this software must not be misrepresented; you must not
 * claim that you wrote the original software. If you use this software
 * in a product, an acknowledgement in the product documentation would be
 * appreciated but is not required.
 * 2. Altered source versions must be plainly marked as such, and must not be
 * misrepresented as being the original software.
 * 3. This notice may not be removed or altered from any source distribution.
 */

/* Exponentiation associativity:
   a**b**c = a**(b**c) and -a**b = -(a**b)
*/

#include "tinyexpr.h"

#include <stdlib.h>
#include <math.h>
#include <string.h>
#include <stdio.h>
#include <ctype.h>
#include <limits.h>

#ifndef NAN
#define NAN (0.0/0.0)
#endif

#ifndef INFINITY
#define INFINITY (1.0/0.0)
#endif


enum {
    TOK_NULL = TE_CLOSURE7+1, TOK_ERROR, TOK_END, TOK_SEP,
    TOK_OPEN, TOK_CLOSE, TOK_NUMBER, TOK_VARIABLE, TOK_INFIX
};


enum {TE_CONSTANT = 1};


typedef struct state {
    const char *start;
    const char *next;
    int type;
    union {double value; const double *bound; te_fun0 fun0; te_fun1 fun1; te_fun2 fun2;} expr;
    te_expr *context;

    const te_variable *lookup;
    int lookup_len;
} state;


#define TYPE_MASK(TYPE) ((TYPE)&0x0000001F)

#define IS_PURE(TYPE) (((TYPE) & TE_FLAG_PURE) != 0)
#define IS_FUNCTION(TYPE) (((TYPE) & TE_FUNCTION0) != 0)
#define IS_CLOSURE(TYPE) (((TYPE) & TE_CLOSURE0) != 0)
#define ARITY(TYPE) ( ((TYPE) & (TE_FUNCTION0 | TE_CLOSURE0)) ? ((TYPE) & 0x00000007) : 0 )
#ifdef __cplusplus
#include <initializer_list>
#define NEW_EXPR(type, ...) new_expr((type), &*std::initializer_list<const te_expr *>({__VA_ARGS__}).begin())
#else
#define NEW_EXPR(type, ...) new_expr((type), (const te_expr*[]){__VA_ARGS__})
#endif
#define CHECK_NULL(ptr, ...) if ((ptr) == NULL) { __VA_ARGS__; return NULL; }

static te_expr *new_expr(const int type, const te_expr * const parameters[]) {
    const int arity = ARITY(type);
    const int psize = sizeof(void*) * arity;
    const int size = (sizeof(te_expr) - sizeof(void*)) + psize + (IS_CLOSURE(type) ? sizeof(void*) : 0);
    te_expr *ret = (te_expr *) malloc(size);
    CHECK_NULL(ret);

    memset(ret, 0, size);
    if (arity && parameters) {
        memcpy(ret->parameters, parameters, psize);
    }
    ret->type = type;
    ret->expr.bound = 0;
    return ret;
}


void te_free_parameters(te_expr *n) {
    if (!n) return;
    switch (TYPE_MASK(n->type)) {
        case TE_FUNCTION7: case TE_CLOSURE7: te_free(n->parameters[6]);     /* Falls through. */
        case TE_FUNCTION6: case TE_CLOSURE6: te_free(n->parameters[5]);     /* Falls through. */
        case TE_FUNCTION5: case TE_CLOSURE5: te_free(n->parameters[4]);     /* Falls through. */
        case TE_FUNCTION4: case TE_CLOSURE4: te_free(n->parameters[3]);     /* Falls through. */
        case TE_FUNCTION3: case TE_CLOSURE3: te_free(n->parameters[2]);     /* Falls through. */
        case TE_FUNCTION2: case TE_CLOSURE2: te_free(n->parameters[1]);     /* Falls through. */
        case TE_FUNCTION1: case TE_CLOSURE1: te_free(n->parameters[0]);
    }
}


void te_free(te_expr *n) {
    if (!n) return;
    te_free_parameters(n);
    free(n);
}


static double pi(void) {return 3.14159265358979323846;}
static double e(void) {return 2.71828182845904523536;}

static double fac(double a) {
    return tgamma(a + 1);
}

static double ncr(double n, double r) { // combinations
    if (n < 0.0 || r < 0.0 || n < r) return NAN;
    if (n > UINT_MAX || r > UINT_MAX) return INFINITY;
    unsigned long int un = (unsigned int)(n), ur = (unsigned int)(r), i;
    unsigned long int result = 1;
    if (ur > un / 2) ur = un - ur;
    for (i = 1; i <= ur; i++) {
        if (result > ULONG_MAX / (un - ur + i))
            return INFINITY;
        result *= un - ur + i;
        result /= i;
    }
    return result;
}

static double npr(double n, double r) { // permutations
    return ncr(n, r) * fac(r);
}

typedef unsigned long long te_ull;

static double gcd(double x, double y) {
    unsigned long long a = (unsigned int)(x), b = (unsigned int)(y), r;
    while (b > 0) {
        r = a % b;
        a = b;
        b = r;
    }
    return (double) a;
}

/*
warning C4232: nonstandard extension used: 'fun1': address of dllimport 'cbrt' is not static, identity not guaranteed
2>C:\Program Files (x86)\Windows Kits\10\Include\10.0.19041.0\ucrt\corecrt_math.h(493): message : see declaration of 'cbrt'
warning C4232: nonstandard extension used: 'fun1': address of dllimport 'tgamma' is not static, identity not guaranteed
2>C:\Program Files (x86)\Windows Kits\10\Include\10.0.19041.0\ucrt\corecrt_math.h(534): message : see declaration of 'tgamma'
warning C4232: nonstandard extension used: 'fun1': address of dllimport 'log2' is not static, identity not guaranteed
2>C:\Program Files (x86)\Windows Kits\10\Include\10.0.19041.0\ucrt\corecrt_math.h(516): message : see declaration of 'log2'
*/
static double sd_ceil(double n) { return ceil(n); }
static double sd_floor(double n) { return floor(n); }
static double sd_cbrt(double n) { return cbrt(n); }
static double sd_tgamma(double n) { return tgamma(n); }
static double sd_log2(double n) { return log2(n); }

#ifdef _MSC_VER
#pragma function (ceil)
#pragma function (floor)
#endif

static const te_variable functions[] = {
    /* must be in alphabetical order */
    {.name="abs",   .el.fun1=fabs,  .type=TE_FUNCTION1 | TE_FLAG_PURE, .context=0},
    {.name="acos",  .el.fun1=acos,  .type=TE_FUNCTION1 | TE_FLAG_PURE, .context=0},
    {.name="asin",  .el.fun1=asin,  .type=TE_FUNCTION1 | TE_FLAG_PURE, .context=0},
    {.name="atan",  .el.fun1=atan,  .type=TE_FUNCTION1 | TE_FLAG_PURE, .context=0},
    {.name="atan2", .el.fun2=atan2, .type=TE_FUNCTION2 | TE_FLAG_PURE, .context=0},
    {.name="cbrt",  .el.fun1=sd_cbrt,  .type=TE_FUNCTION1 | TE_FLAG_PURE, .context=0},
    {.name="ceil",  .el.fun1=sd_ceil,  .type=TE_FUNCTION1 | TE_FLAG_PURE, .context=0},
    {.name="cos",   .el.fun1=cos,   .type=TE_FUNCTION1 | TE_FLAG_PURE, .context=0},
    {.name="cosh",  .el.fun1=cosh,  .type=TE_FUNCTION1 | TE_FLAG_PURE, .context=0},
    {.name="e",     .el.fun0=e,     .type=TE_FUNCTION0 | TE_FLAG_PURE, .context=0},
    {.name="exp",   .el.fun1=exp,   .type=TE_FUNCTION1 | TE_FLAG_PURE, .context=0},
    {.name="fac",   .el.fun1=fac,   .type=TE_FUNCTION1 | TE_FLAG_PURE, .context=0},
    {.name="floor", .el.fun1=sd_floor, .type=TE_FUNCTION1 | TE_FLAG_PURE, .context=0},
    {.name="gamma", .el.fun1=sd_tgamma,.type=TE_FUNCTION1 | TE_FLAG_PURE, .context=0},
    {.name="gcd",   .el.fun2=gcd,   .type=TE_FUNCTION2 | TE_FLAG_PURE, .context=0},
    {.name="log",   .el.fun1=log,   .type=TE_FUNCTION1 | TE_FLAG_PURE, .context=0},
    {.name="log10", .el.fun1=log10, .type=TE_FUNCTION1 | TE_FLAG_PURE, .context=0},
    {.name="log2",  .el.fun1=sd_log2,  .type=TE_FUNCTION1 | TE_FLAG_PURE, .context=0},
    {.name="ncr",   .el.fun2=ncr,   .type=TE_FUNCTION2 | TE_FLAG_PURE, .context=0},
    {.name="npr",   .el.fun2=npr,   .type=TE_FUNCTION2 | TE_FLAG_PURE, .context=0},
    {.name="pi",    .el.fun0=pi,    .type=TE_FUNCTION0 | TE_FLAG_PURE, .context=0},
    {.name="pow",   .el.fun2=pow,   .type=TE_FUNCTION2 | TE_FLAG_PURE, .context=0},
    {.name="sin",   .el.fun1=sin,   .type=TE_FUNCTION1 | TE_FLAG_PURE, .context=0},
    {.name="sinh",  .el.fun1=sinh,  .type=TE_FUNCTION1 | TE_FLAG_PURE, .context=0},
    {.name="sqrt",  .el.fun1=sqrt,  .type=TE_FUNCTION1 | TE_FLAG_PURE, .context=0},
    {.name="tan",   .el.fun1=tan,   .type=TE_FUNCTION1 | TE_FLAG_PURE, .context=0},
    {.name="tanh",  .el.fun1=tanh,  .type=TE_FUNCTION1 | TE_FLAG_PURE, .context=0},
    {0, 0, 0, 0}
};

static const te_variable *find_builtin(const char *name, int len) {
    int imin = 0;
    int imax = sizeof(functions) / sizeof(te_variable) - 2;

    /*Binary search.*/
    while (imax >= imin) {
        const int i = (imin + ((imax-imin)/2));
        int c = strncmp(name, functions[i].name, len);
        if (!c) c = '\0' - functions[i].name[len];
        if (c == 0) {
            return functions + i;
        } else if (c > 0) {
            imin = i + 1;
        } else {
            imax = i - 1;
        }
    }

    return 0;
}

static const te_variable *find_lookup(const state *s, const char *name, int len) {
    int iters;
    const te_variable *var;
    if (!s->lookup) return 0;

    for (var = s->lookup, iters = s->lookup_len; iters; ++var, --iters) {
        if (strncmp(name, var->name, len) == 0 && var->name[len] == '\0') {
            return var;
        }
    }
    return 0;
}



static double add(double a, double b) {return a + b;}
static double sub(double a, double b) {return a - b;}
static double mul(double a, double b) {return a * b;}
static double divide(double a, double b) {return a / b;}
static double negate(double a) {return -a;}
static double comma(double a, double b) {(void)a; return b;}

static double greater(double a, double b) {return a > b;}
static double greater_eq(double a, double b) {return a >= b;}
static double lower(double a, double b) {return a < b;}
static double lower_eq(double a, double b) {return a <= b;}
static double equal(double a, double b) {return a == b;}
static double not_equal(double a, double b) {return a != b;}
static double logical_and(double a, double b) {return a != 0.0 && b != 0.0;}
static double logical_or(double a, double b) {return a != 0.0 || b != 0.0;}
static double logical_not(double a) {return a == 0.0;}
static double logical_notnot(double a) {return a != 0.0;}
static double negate_logical_not(double a) {return -(a == 0.0);}
static double negate_logical_notnot(double a) {return -(a != 0.0);}


void next_token(state *s) {
    s->type = TOK_NULL;

    do {

        if (!*s->next){
            s->type = TOK_END;
            return;
        }

        /* Try reading a number. */
        if ((s->next[0] >= '0' && s->next[0] <= '9') || s->next[0] == '.') {
            s->expr.value = strtod(s->next, (char**)&s->next);
            s->type = TOK_NUMBER;
        } else {
            /* Look for a variable or builtin function call. */
            if (isalpha(s->next[0])) {
                const char *start;
                start = s->next;
                while (isalpha(s->next[0]) || isdigit(s->next[0]) || (s->next[0] == '_')) s->next++;
                
                const te_variable *var = find_lookup(s, start, s->next - start);
                if (!var) var = find_builtin(start, s->next - start);

                if (!var) {
                    s->type = TOK_ERROR;
                } else {
                    switch(TYPE_MASK(var->type))
                    {
                        case TE_VARIABLE:
                            s->type = TOK_VARIABLE;
                            s->expr.bound = var->el.variable;
                            break;

                        case TE_CLOSURE0: case TE_CLOSURE1: case TE_CLOSURE2: case TE_CLOSURE3:         /* Falls through. */
                        case TE_CLOSURE4: case TE_CLOSURE5: case TE_CLOSURE6: case TE_CLOSURE7:         /* Falls through. */
                            s->context = var->context;                                                  /* Falls through. */

                        case TE_FUNCTION0: case TE_FUNCTION1: case TE_FUNCTION2: case TE_FUNCTION3:     /* Falls through. */
                        case TE_FUNCTION4: case TE_FUNCTION5: case TE_FUNCTION6: case TE_FUNCTION7:     /* Falls through. */
                            s->type = var->type;
                            s->expr.fun1 = var->el.fun1;
                            break;
                    }
                }

            } else {
                /* Look for an operator or special character. */
                switch (s->next++[0]) {
<<<<<<< HEAD
                    case '+': s->type = TOK_INFIX; s->expr.fun2 = add; break;
                    case '-': s->type = TOK_INFIX; s->expr.fun2 = sub; break;
                    case '*':
                        if (*s->next=='*') {++s->next; s->expr.fun2 = pow;}
                        else s->expr.fun2 = mul;
                        s->type = TOK_INFIX; break;
                    case '/': s->type = TOK_INFIX; s->expr.fun2 = divide; break;
                    case '%': s->type = TOK_INFIX; s->expr.fun2 = fmod; break;
=======
                    case '+': s->type = TOK_INFIX; s->function = add; break;
                    case '-': s->type = TOK_INFIX; s->function = sub; break;
                    case '*': s->type = TOK_INFIX; s->function = mul; break;
                    case '/': s->type = TOK_INFIX; s->function = divide; break;
                    case '^': s->type = TOK_INFIX; s->function = pow; break;
                    case '%': s->type = TOK_INFIX; s->function = fmod; break;
                    case '!':
                        if (s->next++[0] == '=') {
                            s->type = TOK_INFIX; s->function = not_equal;
                        } else {
                            s->next--;
                            s->type = TOK_INFIX; s->function = logical_not;
                        }
                        break;
                    case '=':
                        if (s->next++[0] == '=') {
                            s->type = TOK_INFIX; s->function = equal;
                        } else {
                            s->type = TOK_ERROR;
                        }
                        break;
                    case '<':
                        if (s->next++[0] == '=') {
                            s->type = TOK_INFIX; s->function = lower_eq;
                        } else {
                            s->next--;
                            s->type = TOK_INFIX; s->function = lower;
                        }
                        break;
                    case '>':
                        if (s->next++[0] == '=') {
                            s->type = TOK_INFIX; s->function = greater_eq;
                        } else {
                            s->next--;
                            s->type = TOK_INFIX; s->function = greater;
                        }
                        break;
                    case '&':
                        if (s->next++[0] == '&') {
                            s->type = TOK_INFIX; s->function = logical_and;
                        } else {
                            s->type = TOK_ERROR;
                        }
                        break;
                    case '|':
                        if (s->next++[0] == '|') {
                            s->type = TOK_INFIX; s->function = logical_or;
                        } else {
                            s->type = TOK_ERROR;
                        }
                        break;
>>>>>>> 4dfb202c
                    case '(': s->type = TOK_OPEN; break;
                    case ')': s->type = TOK_CLOSE; break;
                    case ',': s->type = TOK_SEP; break;
                    case ' ': case '\t': case '\n': case '\r': break;
                    default: s->type = TOK_ERROR; break;
                }
            }
        }
    } while (s->type == TOK_NULL);
}


static te_expr *list(state *s);
static te_expr *expr(state *s);
static te_expr *power(state *s);

static te_expr *base(state *s) {
    /* <base>      =    <constant> | <variable> | <function-0> {"(" ")"} | <function-1> <power> | <function-X> "(" <expr> {"," <expr>} ")" | "(" <list> ")" */
    te_expr *ret;
    int arity;

    switch (TYPE_MASK(s->type)) {
        case TOK_NUMBER:
            ret = new_expr(TE_CONSTANT, 0);
            CHECK_NULL(ret);

            ret->expr.value = s->expr.value;
            next_token(s);
            break;

        case TOK_VARIABLE:
            ret = new_expr(TE_VARIABLE, 0);
            CHECK_NULL(ret);

            ret->expr.bound = s->expr.bound;
            next_token(s);
            break;

        case TE_FUNCTION0:
        case TE_CLOSURE0:
            ret = new_expr(s->type, 0);
            CHECK_NULL(ret);

            ret->expr.fun0 = s->expr.fun0;
            if (IS_CLOSURE(s->type)) ret->parameters[0] = s->context;
            next_token(s);
            if (s->type == TOK_OPEN) {
                next_token(s);
                if (s->type != TOK_CLOSE) {
                    s->type = TOK_ERROR;
                } else {
                    next_token(s);
                }
            }
            break;

        case TE_FUNCTION1:
        case TE_CLOSURE1:
            ret = new_expr(s->type, 0);
            CHECK_NULL(ret);

            ret->expr.fun1 = s->expr.fun1;
            if (IS_CLOSURE(s->type)) ret->parameters[1] = s->context;
            next_token(s);
            ret->parameters[0] = power(s);
            CHECK_NULL(ret->parameters[0], te_free(ret));
            break;

        case TE_FUNCTION2: case TE_FUNCTION3: case TE_FUNCTION4:
        case TE_FUNCTION5: case TE_FUNCTION6: case TE_FUNCTION7:
        case TE_CLOSURE2: case TE_CLOSURE3: case TE_CLOSURE4:
        case TE_CLOSURE5: case TE_CLOSURE6: case TE_CLOSURE7:
            arity = ARITY(s->type);

            ret = new_expr(s->type, 0);
            CHECK_NULL(ret);

            ret->expr.fun2 = s->expr.fun2;
            if (IS_CLOSURE(s->type)) ret->parameters[arity] = s->context;
            next_token(s);

            if (s->type != TOK_OPEN) {
                s->type = TOK_ERROR;
            } else {
                int i;
                for(i = 0; i < arity; i++) {
                    next_token(s);
                    ret->parameters[i] = expr(s);
                    CHECK_NULL(ret->parameters[i], te_free(ret));

                    if(s->type != TOK_SEP) {
                        break;
                    }
                }
                if(s->type != TOK_CLOSE || i != arity - 1) {
                    s->type = TOK_ERROR;
                } else {
                    next_token(s);
                }
            }

            break;

        case TOK_OPEN:
            next_token(s);
            ret = list(s);
            CHECK_NULL(ret);

            if (s->type != TOK_CLOSE) {
                s->type = TOK_ERROR;
            } else {
                next_token(s);
            }
            break;

        default:
            ret = new_expr(0, 0);
            CHECK_NULL(ret);

            s->type = TOK_ERROR;
            ret->expr.value = NAN;
            break;
    }

    return ret;
}


static te_expr *power(state *s) {
    /* <power>     =    {("-" | "+" | "!")} <base> */
    int sign = 1;
    while (s->type == TOK_INFIX && (s->expr.fun2 == add || s->expr.fun2 == sub)) {
        if (s->expr.fun2 == sub) sign = -sign;
        next_token(s);
    }

    int logical = 0;
    while (s->type == TOK_INFIX && (s->function == add || s->function == sub || s->function == logical_not)) {
        if (s->function == logical_not) {
            if (logical == 0) {
                logical = -1;
            } else {
                logical = -logical;
            }
        }
        next_token(s);
    }

    te_expr *ret;

    if (sign == 1) {
        if (logical == 0) {
            ret = base(s);
        } else if (logical == -1) {
            ret = NEW_EXPR(TE_FUNCTION1 | TE_FLAG_PURE, base(s));
            ret->function = logical_not;
        } else {
            ret = NEW_EXPR(TE_FUNCTION1 | TE_FLAG_PURE, base(s));
            ret->function = logical_notnot;
        }
    } else {
<<<<<<< HEAD
        te_expr *b = base(s);
        CHECK_NULL(b);

        ret = NEW_EXPR(TE_FUNCTION1 | TE_FLAG_PURE, b);
        CHECK_NULL(ret, te_free(b));

        ret->expr.fun1 = negate;
=======
        if (logical == 0) {
            ret = NEW_EXPR(TE_FUNCTION1 | TE_FLAG_PURE, base(s));
            ret->function = negate;
        } else if (logical == -1) {
            ret = NEW_EXPR(TE_FUNCTION1 | TE_FLAG_PURE, base(s));
            ret->function = negate_logical_not;
        } else {
            ret = NEW_EXPR(TE_FUNCTION1 | TE_FLAG_PURE, base(s));
            ret->function = negate_logical_notnot;
        }
>>>>>>> 4dfb202c
    }

    return ret;
}

static te_expr *factor(state *s) {
    /* <factor>    =    <power> {"**" <power>} */
    te_expr *ret = power(s);
    CHECK_NULL(ret);

<<<<<<< HEAD
    int neg = 0;

    if (ret->type == (TE_FUNCTION1 | TE_FLAG_PURE) && ret->expr.fun1 == negate) {
=======
    const void *left_function = NULL;
    te_expr *insertion = 0;

    if (ret->type == (TE_FUNCTION1 | TE_FLAG_PURE) &&
        (ret->function == negate || ret->function == logical_not || ret->function == logical_notnot ||
        ret->function == negate_logical_not || ret->function == negate_logical_notnot)) {
        left_function = ret->function;
>>>>>>> 4dfb202c
        te_expr *se = ret->parameters[0];
        free(ret);
        ret = se;
    }

    te_expr *insertion = 0;
    te_fun2 dpow = pow; /* resolve overloading for g++ */
    while (s->type == TOK_INFIX && (s->expr.fun2 == dpow)) {
        te_fun2 t = s->expr.fun2;
        next_token(s);

        if (insertion) {
            /* Make exponentiation go right-to-left. */
            te_expr *p = power(s);
            CHECK_NULL(p, te_free(ret));

            te_expr *insert = NEW_EXPR(TE_FUNCTION2 | TE_FLAG_PURE, insertion->parameters[1], p);
            CHECK_NULL(insert, te_free(p), te_free(ret));

            insert->expr.fun2 = t;
            insertion->parameters[1] = insert;
            insertion = insert;
        } else {
            te_expr *p = power(s);
            CHECK_NULL(p, te_free(ret));

            te_expr *prev = ret;
            ret = NEW_EXPR(TE_FUNCTION2 | TE_FLAG_PURE, ret, p);
            CHECK_NULL(ret, te_free(p), te_free(prev));

            ret->expr.fun2 = t;
            insertion = ret;
        }
    }

<<<<<<< HEAD
    if (neg) {
        te_expr *prev = ret;
        ret = NEW_EXPR(TE_FUNCTION1 | TE_FLAG_PURE, ret);
        CHECK_NULL(ret, te_free(prev));
=======
    if (left_function) {
        ret = NEW_EXPR(TE_FUNCTION1 | TE_FLAG_PURE, ret);
        ret->function = left_function;
    }

    return ret;
}
#else
static te_expr *factor(state *s) {
    /* <factor>    =    <power> {"^" <power>} */
    te_expr *ret = power(s);
>>>>>>> 4dfb202c

        ret->expr.fun1 = negate;
    }

    return ret;
}

static te_expr *term(state *s) {
    /* <term>      =    <factor> {("*" | "/" | "%") <factor>} */
    te_expr *ret = factor(s);
    CHECK_NULL(ret);
    te_fun2 dmod = fmod; /* resolve c++ overloading */
    while (s->type == TOK_INFIX && (s->expr.fun2 == mul || s->expr.fun2 == divide || s->expr.fun2 == dmod)) {
        te_fun2 t = s->expr.fun2;
        next_token(s);
        te_expr *f = factor(s);
        CHECK_NULL(f, te_free(ret));

        te_expr *prev = ret;
        ret = NEW_EXPR(TE_FUNCTION2 | TE_FLAG_PURE, ret, f);
        CHECK_NULL(ret, te_free(f), te_free(prev));

        ret->expr.fun2 = t;
    }

    return ret;
}


static te_expr *sum_expr(state *s) {
    /* <expr>      =    <term> {("+" | "-") <term>} */
    te_expr *ret = term(s);
    CHECK_NULL(ret);

    while (s->type == TOK_INFIX && (s->expr.fun2 == add || s->expr.fun2 == sub)) {
        te_fun2 t = s->expr.fun2;
        next_token(s);
        te_expr *te = term(s);
        CHECK_NULL(te, te_free(ret));

        te_expr *prev = ret;
        ret = NEW_EXPR(TE_FUNCTION2 | TE_FLAG_PURE, ret, te);
        CHECK_NULL(ret, te_free(te), te_free(prev));

        ret->expr.fun2 = t;
    }

    return ret;
}


static te_expr *test_expr(state *s) {
    /* <expr>      =    <sum_expr> {(">" | ">=" | "<" | "<=" | "==" | "!=") <sum_expr>} */
    te_expr *ret = sum_expr(s);

    while (s->type == TOK_INFIX && (s->function == greater || s->function == greater_eq ||
        s->function == lower || s->function == lower_eq || s->function == equal || s->function == not_equal)) {
        te_fun2 t = s->function;
        next_token(s);
        ret = NEW_EXPR(TE_FUNCTION2 | TE_FLAG_PURE, ret, sum_expr(s));
        ret->function = t;
    }

    return ret;
}


static te_expr *expr(state *s) {
    /* <expr>      =    <test_expr> {("&&" | "||") <test_expr>} */
    te_expr *ret = test_expr(s);

    while (s->type == TOK_INFIX && (s->function == logical_and || s->function == logical_or)) {
        te_fun2 t = s->function;
        next_token(s);
        ret = NEW_EXPR(TE_FUNCTION2 | TE_FLAG_PURE, ret, test_expr(s));
        ret->function = t;
    }

    return ret;
}


static te_expr *list(state *s) {
    /* <list>      =    <expr> {"," <expr>} */
    te_expr *ret = expr(s);
    CHECK_NULL(ret);

    while (s->type == TOK_SEP) {
        next_token(s);
        te_expr *e = expr(s);
        CHECK_NULL(e, te_free(ret));

        te_expr *prev = ret;
        ret = NEW_EXPR(TE_FUNCTION2 | TE_FLAG_PURE, ret, e);
        CHECK_NULL(ret, te_free(e), te_free(prev));

        ret->expr.fun2 = comma;
    }

    return ret;
}


#define TE_FUN(...) ((double(*)(__VA_ARGS__))n->expr.fun1)
#define M(e) te_eval(n->parameters[e])
#define D(e) double
#define TE_R1(x) x(0)
#define TE_R2(x) TE_R1(x), x(1)
#define TE_R3(x) TE_R2(x), x(2)
#define TE_R4(x) TE_R3(x), x(3)
#define TE_R5(x) TE_R4(x), x(4)
#define TE_R6(x) TE_R5(x), x(5)
#define TE_R7(x) TE_R6(x), x(6)


double te_eval(const te_expr *n) {
    if (!n) return NAN;

    switch(TYPE_MASK(n->type)) {
        case TE_CONSTANT: return n->expr.value;
        case TE_VARIABLE: return *n->expr.bound;

        case TE_FUNCTION0: case TE_FUNCTION1: case TE_FUNCTION2: case TE_FUNCTION3:
        case TE_FUNCTION4: case TE_FUNCTION5: case TE_FUNCTION6: case TE_FUNCTION7:
            switch(ARITY(n->type)) {
                case 0: return n->expr.fun0();
                case 1: return n->expr.fun1( M(0) );
                case 2: return n->expr.fun2( M(0), M(1) );
                case 3: return TE_FUN(TE_R3(D))( TE_R3(M) );
                case 4: return TE_FUN(TE_R4(D))( TE_R4(M) );
                case 5: return TE_FUN(TE_R5(D))( TE_R5(M) );
                case 6: return TE_FUN(TE_R6(D))( TE_R6(M) );
                case 7: return TE_FUN(TE_R7(D))( TE_R7(M) );
                default: return NAN;
            }

        case TE_CLOSURE0: case TE_CLOSURE1: case TE_CLOSURE2: case TE_CLOSURE3:
        case TE_CLOSURE4: case TE_CLOSURE5: case TE_CLOSURE6: case TE_CLOSURE7:
            switch(ARITY(n->type)) {
                case 0: return ((double(*)(te_expr*))n->expr.fun1)( n->parameters[0] );
                case 1: return TE_FUN(te_expr*, TE_R1(D))( n->parameters[1], TE_R1(M) );
                case 2: return TE_FUN(te_expr*, TE_R2(D))( n->parameters[2], TE_R2(M) );
                case 3: return TE_FUN(te_expr*, TE_R3(D))( n->parameters[3], TE_R3(M) );
                case 4: return TE_FUN(te_expr*, TE_R4(D))( n->parameters[4], TE_R4(M) );
                case 5: return TE_FUN(te_expr*, TE_R5(D))( n->parameters[5], TE_R5(M) );
                case 6: return TE_FUN(te_expr*, TE_R6(D))( n->parameters[6], TE_R6(M) );
                case 7: return TE_FUN(te_expr*, TE_R7(D))( n->parameters[7], TE_R7(M) );
                default: return NAN;
            }

        default: return NAN;
    }

}

#undef D
#undef M

static void optimize(te_expr *n) {
    /* Evaluates as much as possible. */
    if (n->type == TE_CONSTANT) return;
    if (n->type == TE_VARIABLE) return;

    /* Only optimize out functions flagged as pure. */
    if (IS_PURE(n->type)) {
        const int arity = ARITY(n->type);
        int known = 1;
        int i;
        for (i = 0; i < arity; ++i) {
            optimize(n->parameters[i]);
            if (((te_expr*)(n->parameters[i]))->type != TE_CONSTANT) {
                known = 0;
            }
        }
        if (known) {
            const double value = te_eval(n);
            te_free_parameters(n);
            n->type = TE_CONSTANT;
            n->expr.value = value;
        }
    }
}


te_expr *te_compile(const char *expression, const te_variable *variables, int var_count, int *error) {
    state s;
    s.start = s.next = expression;
    s.lookup = variables;
    s.lookup_len = var_count;

    next_token(&s);
    te_expr *root = list(&s);
    if (root == NULL) {
        if (error) *error = -1;
        return NULL;
    }

    if (s.type != TOK_END) {
        te_free(root);
        if (error) {
            *error = (s.next - s.start);
            if (*error == 0) *error = 1;
        }
        return 0;
    } else {
        optimize(root);
        if (error) *error = 0;
        return root;
    }
}


double te_interp(const char *expression, int *error) {
    te_expr *n = te_compile(expression, 0, 0, error);
    if (n == NULL) {
        return NAN;
    }

    double ret;
    if (n) {
        ret = te_eval(n);
        te_free(n);
    } else {
        ret = NAN;
    }
    return ret;
}

static void pn (const te_expr *n, int depth) {
    int i, arity;
    printf("%*s", depth, "");

    switch(TYPE_MASK(n->type)) {
    case TE_CONSTANT: printf("%f\n", n->expr.value); break;
    case TE_VARIABLE: printf("bound %p\n", n->expr.bound); break;

    case TE_FUNCTION0: case TE_FUNCTION1: case TE_FUNCTION2: case TE_FUNCTION3:
    case TE_FUNCTION4: case TE_FUNCTION5: case TE_FUNCTION6: case TE_FUNCTION7:
    case TE_CLOSURE0: case TE_CLOSURE1: case TE_CLOSURE2: case TE_CLOSURE3:
    case TE_CLOSURE4: case TE_CLOSURE5: case TE_CLOSURE6: case TE_CLOSURE7:
         arity = ARITY(n->type);
         printf("f%d", arity);
         for(i = 0; i < arity; i++) {
             printf(" %p", n->parameters[i]);
         }
         printf("\n");
         for(i = 0; i < arity; i++) {
             pn(n->parameters[i], depth + 1);
         }
         break;
    }
}


void te_print(const te_expr *n) {
    pn(n, 0);
}<|MERGE_RESOLUTION|>--- conflicted
+++ resolved
@@ -313,7 +313,6 @@
             } else {
                 /* Look for an operator or special character. */
                 switch (s->next++[0]) {
-<<<<<<< HEAD
                     case '+': s->type = TOK_INFIX; s->expr.fun2 = add; break;
                     case '-': s->type = TOK_INFIX; s->expr.fun2 = sub; break;
                     case '*':
@@ -322,13 +321,6 @@
                         s->type = TOK_INFIX; break;
                     case '/': s->type = TOK_INFIX; s->expr.fun2 = divide; break;
                     case '%': s->type = TOK_INFIX; s->expr.fun2 = fmod; break;
-=======
-                    case '+': s->type = TOK_INFIX; s->function = add; break;
-                    case '-': s->type = TOK_INFIX; s->function = sub; break;
-                    case '*': s->type = TOK_INFIX; s->function = mul; break;
-                    case '/': s->type = TOK_INFIX; s->function = divide; break;
-                    case '^': s->type = TOK_INFIX; s->function = pow; break;
-                    case '%': s->type = TOK_INFIX; s->function = fmod; break;
                     case '!':
                         if (s->next++[0] == '=') {
                             s->type = TOK_INFIX; s->function = not_equal;
@@ -374,7 +366,6 @@
                             s->type = TOK_ERROR;
                         }
                         break;
->>>>>>> 4dfb202c
                     case '(': s->type = TOK_OPEN; break;
                     case ')': s->type = TOK_CLOSE; break;
                     case ',': s->type = TOK_SEP; break;
@@ -536,26 +527,19 @@
             ret->function = logical_notnot;
         }
     } else {
-<<<<<<< HEAD
         te_expr *b = base(s);
         CHECK_NULL(b);
 
         ret = NEW_EXPR(TE_FUNCTION1 | TE_FLAG_PURE, b);
         CHECK_NULL(ret, te_free(b));
 
-        ret->expr.fun1 = negate;
-=======
         if (logical == 0) {
-            ret = NEW_EXPR(TE_FUNCTION1 | TE_FLAG_PURE, base(s));
-            ret->function = negate;
+            ret->expr.fun1 = negate;
         } else if (logical == -1) {
-            ret = NEW_EXPR(TE_FUNCTION1 | TE_FLAG_PURE, base(s));
             ret->function = negate_logical_not;
         } else {
-            ret = NEW_EXPR(TE_FUNCTION1 | TE_FLAG_PURE, base(s));
             ret->function = negate_logical_notnot;
         }
->>>>>>> 4dfb202c
     }
 
     return ret;
@@ -566,19 +550,12 @@
     te_expr *ret = power(s);
     CHECK_NULL(ret);
 
-<<<<<<< HEAD
-    int neg = 0;
-
-    if (ret->type == (TE_FUNCTION1 | TE_FLAG_PURE) && ret->expr.fun1 == negate) {
-=======
     const void *left_function = NULL;
-    te_expr *insertion = 0;
 
     if (ret->type == (TE_FUNCTION1 | TE_FLAG_PURE) &&
         (ret->function == negate || ret->function == logical_not || ret->function == logical_notnot ||
         ret->function == negate_logical_not || ret->function == negate_logical_notnot)) {
         left_function = ret->function;
->>>>>>> 4dfb202c
         te_expr *se = ret->parameters[0];
         free(ret);
         ret = se;
@@ -614,26 +591,12 @@
         }
     }
 
-<<<<<<< HEAD
-    if (neg) {
+    if (left_function) {
         te_expr *prev = ret;
         ret = NEW_EXPR(TE_FUNCTION1 | TE_FLAG_PURE, ret);
+        ret->function = left_function;
         CHECK_NULL(ret, te_free(prev));
-=======
-    if (left_function) {
-        ret = NEW_EXPR(TE_FUNCTION1 | TE_FLAG_PURE, ret);
-        ret->function = left_function;
-    }
-
-    return ret;
-}
-#else
-static te_expr *factor(state *s) {
-    /* <factor>    =    <power> {"^" <power>} */
-    te_expr *ret = power(s);
->>>>>>> 4dfb202c
-
-        ret->expr.fun1 = negate;
+
     }
 
     return ret;
@@ -681,7 +644,6 @@
 
     return ret;
 }
-
 
 static te_expr *test_expr(state *s) {
     /* <expr>      =    <sum_expr> {(">" | ">=" | "<" | "<=" | "==" | "!=") <sum_expr>} */
