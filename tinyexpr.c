/*
 * TINYEXPR - Tiny recursive descent parser and evaluation engine in C
 *
 * Copyright (c) 2015-2020 Lewis Van Winkle
 *
 * http://CodePlea.com
 *
 * This software is provided 'as-is', without any express or implied
 * warranty. In no event will the authors be held liable for any damages
 * arising from the use of this software.
 *
 * Permission is granted to anyone to use this software for any purpose,
 * including commercial applications, and to alter it and redistribute it
 * freely, subject to the following restrictions:
 *
 * 1. The origin of this software must not be misrepresented; you must not
 * claim that you wrote the original software. If you use this software
 * in a product, an acknowledgement in the product documentation would be
 * appreciated but is not required.
 * 2. Altered source versions must be plainly marked as such, and must not be
 * misrepresented as being the original software.
 * 3. This notice may not be removed or altered from any source distribution.
 */

/* COMPILE TIME OPTIONS */

/* Exponentiation associativity:
For a^b^c = (a^b)^c and -a^b = (-a)^b do nothing.
For a^b^c = a^(b^c) and -a^b = -(a^b) uncomment the next line.*/
/* #define TE_POW_FROM_RIGHT */

/* Logarithms
For log = base 10 log do nothing
For log = natural log uncomment the next line. */
/* #define TE_NAT_LOG */

#include "tinyexpr.h"
#include <stdlib.h>
#include <math.h>
#include <string.h>
#include <stdio.h>
#include <limits.h>

#ifndef NAN
#define NAN (0.0/0.0)
#endif

#ifndef INFINITY
#define INFINITY (1.0/0.0)
#endif


typedef double (*te_fun2)(double, double);

enum {
    TOK_NULL = TE_CLOSURE7+1, TOK_ERROR, TOK_END, TOK_SEP,
    TOK_OPEN, TOK_CLOSE, TOK_NUMBER, TOK_VARIABLE, TOK_INFIX
};


enum {TE_CONSTANT = 1};


typedef struct state {
    const char *start;
    const char *next;
    int type;
    union {double value; const double *bound; const void *function;};
    void *context;

    const te_variable *lookup;
    int lookup_len;
} state;


#define TYPE_MASK(TYPE) ((TYPE)&0x0000001F)

#define IS_PURE(TYPE) (((TYPE) & TE_FLAG_PURE) != 0)
#define IS_FUNCTION(TYPE) (((TYPE) & TE_FUNCTION0) != 0)
#define IS_CLOSURE(TYPE) (((TYPE) & TE_CLOSURE0) != 0)
#define ARITY(TYPE) ( ((TYPE) & (TE_FUNCTION0 | TE_CLOSURE0)) ? ((TYPE) & 0x00000007) : 0 )
#define NEW_EXPR(type, ...) new_expr((type), (const te_expr*[]){__VA_ARGS__})

static te_expr *new_expr(const int type, const te_expr *parameters[]) {
    const int arity = ARITY(type);
    const int psize = sizeof(void*) * arity;
    const int size = (sizeof(te_expr) - sizeof(void*)) + psize + (IS_CLOSURE(type) ? sizeof(void*) : 0);
    te_expr *ret = malloc(size);
    memset(ret, 0, size);
    if (arity && parameters) {
        memcpy(ret->parameters, parameters, psize);
    }
    ret->type = type;
    ret->bound = 0;
    return ret;
}


void te_free_parameters(te_expr *n) {
    if (!n) return;
    switch (TYPE_MASK(n->type)) {
        case TE_FUNCTION7: case TE_CLOSURE7: te_free(n->parameters[6]);     /* Falls through. */
        case TE_FUNCTION6: case TE_CLOSURE6: te_free(n->parameters[5]);     /* Falls through. */
        case TE_FUNCTION5: case TE_CLOSURE5: te_free(n->parameters[4]);     /* Falls through. */
        case TE_FUNCTION4: case TE_CLOSURE4: te_free(n->parameters[3]);     /* Falls through. */
        case TE_FUNCTION3: case TE_CLOSURE3: te_free(n->parameters[2]);     /* Falls through. */
        case TE_FUNCTION2: case TE_CLOSURE2: te_free(n->parameters[1]);     /* Falls through. */
        case TE_FUNCTION1: case TE_CLOSURE1: te_free(n->parameters[0]);
    }
}


void te_free(te_expr *n) {
    if (!n) return;
    te_free_parameters(n);
    free(n);
}


static double pi(void) {return 3.14159265358979323846;}
static double e(void) {return 2.71828182845904523536;}
static double fac(double a) {/* simplest version of fac */
    if (a < 0.0)
        return NAN;
    if (a > UINT_MAX)
        return INFINITY;
    unsigned int ua = (unsigned int)(a);
    unsigned long int result = 1, i;
    for (i = 1; i <= ua; i++) {
        if (i > ULONG_MAX / result)
            return INFINITY;
        result *= i;
    }
    return (double)result;
}
static double ncr(double n, double r) {
    if (n < 0.0 || r < 0.0 || n < r) return NAN;
    if (n > UINT_MAX || r > UINT_MAX) return INFINITY;
    unsigned long int un = (unsigned int)(n), ur = (unsigned int)(r), i;
    unsigned long int result = 1;
    if (ur > un / 2) ur = un - ur;
    for (i = 1; i <= ur; i++) {
        if (result > ULONG_MAX / (un - ur + i))
            return INFINITY;
        result *= un - ur + i;
        result /= i;
    }
    return result;
}
static double npr(double n, double r) {return ncr(n, r) * fac(r);}

static const te_variable functions[] = {
    /* must be in alphabetical order */
    {"abs", fabs,     TE_FUNCTION1 | TE_FLAG_PURE, 0},
    {"acos", acos,    TE_FUNCTION1 | TE_FLAG_PURE, 0},
    {"asin", asin,    TE_FUNCTION1 | TE_FLAG_PURE, 0},
    {"atan", atan,    TE_FUNCTION1 | TE_FLAG_PURE, 0},
    {"atan2", atan2,  TE_FUNCTION2 | TE_FLAG_PURE, 0},
    {"ceil", ceil,    TE_FUNCTION1 | TE_FLAG_PURE, 0},
    {"cos", cos,      TE_FUNCTION1 | TE_FLAG_PURE, 0},
    {"cosh", cosh,    TE_FUNCTION1 | TE_FLAG_PURE, 0},
    {"e", e,          TE_FUNCTION0 | TE_FLAG_PURE, 0},
    {"exp", exp,      TE_FUNCTION1 | TE_FLAG_PURE, 0},
    {"fac", fac,      TE_FUNCTION1 | TE_FLAG_PURE, 0},
    {"floor", floor,  TE_FUNCTION1 | TE_FLAG_PURE, 0},
    {"ln", log,       TE_FUNCTION1 | TE_FLAG_PURE, 0},
#ifdef TE_NAT_LOG
    {"log", log,      TE_FUNCTION1 | TE_FLAG_PURE, 0},
#else
    {"log", log10,    TE_FUNCTION1 | TE_FLAG_PURE, 0},
#endif
    {"log10", log10,  TE_FUNCTION1 | TE_FLAG_PURE, 0},
    {"ncr", ncr,      TE_FUNCTION2 | TE_FLAG_PURE, 0},
    {"npr", npr,      TE_FUNCTION2 | TE_FLAG_PURE, 0},
    {"pi", pi,        TE_FUNCTION0 | TE_FLAG_PURE, 0},
    {"pow", pow,      TE_FUNCTION2 | TE_FLAG_PURE, 0},
    {"sin", sin,      TE_FUNCTION1 | TE_FLAG_PURE, 0},
    {"sinh", sinh,    TE_FUNCTION1 | TE_FLAG_PURE, 0},
    {"sqrt", sqrt,    TE_FUNCTION1 | TE_FLAG_PURE, 0},
    {"tan", tan,      TE_FUNCTION1 | TE_FLAG_PURE, 0},
    {"tanh", tanh,    TE_FUNCTION1 | TE_FLAG_PURE, 0},
    {0, 0, 0, 0}
};

static const te_variable *find_builtin(const char *name, int len) {
    int imin = 0;
    int imax = sizeof(functions) / sizeof(te_variable) - 2;

    /*Binary search.*/
    while (imax >= imin) {
        const int i = (imin + ((imax-imin)/2));
        int c = strncmp(name, functions[i].name, len);
        if (!c) c = '\0' - functions[i].name[len];
        if (c == 0) {
            return functions + i;
        } else if (c > 0) {
            imin = i + 1;
        } else {
            imax = i - 1;
        }
    }

    return 0;
}

static const te_variable *find_lookup(const state *s, const char *name, int len) {
    int iters;
    const te_variable *var;
    if (!s->lookup) return 0;

    for (var = s->lookup, iters = s->lookup_len; iters; ++var, --iters) {
        if (strncmp(name, var->name, len) == 0 && var->name[len] == '\0') {
            return var;
        }
    }
    return 0;
}



static double add(double a, double b) {return a + b;}
static double sub(double a, double b) {return a - b;}
static double mul(double a, double b) {return a * b;}
static double divide(double a, double b) {return a / b;}
static double negate(double a) {return -a;}
static double comma(double a, double b) {(void)a; return b;}

static double greater(double a, double b) {return a > b;}
static double greater_eq(double a, double b) {return a >= b;}
static double lower(double a, double b) {return a < b;}
static double lower_eq(double a, double b) {return a <= b;}
static double equal(double a, double b) {return a == b;}
static double not_equal(double a, double b) {return a != b;}
static double logical_and(double a, double b) {return a != 0.0 && b != 0.0;}
static double logical_or(double a, double b) {return a != 0.0 || b != 0.0;}
static double logical_not(double a) {return a == 0.0;}
static double logical_notnot(double a) {return a != 0.0;}
static double negate_logical_not(double a) {return -(a == 0.0);}
static double negate_logical_notnot(double a) {return -(a != 0.0);}


void next_token(state *s) {
    s->type = TOK_NULL;

    do {

        if (!*s->next){
            s->type = TOK_END;
            return;
        }

        /* Try reading a number. */
        if ((s->next[0] >= '0' && s->next[0] <= '9') || s->next[0] == '.') {
            s->value = strtod(s->next, (char**)&s->next);
            s->type = TOK_NUMBER;
        } else {
            /* Look for a variable or builtin function call. */
            if (s->next[0] >= 'a' && s->next[0] <= 'z') {
                const char *start;
                start = s->next;
                while ((s->next[0] >= 'a' && s->next[0] <= 'z') || (s->next[0] >= '0' && s->next[0] <= '9') || (s->next[0] == '_')) s->next++;

                const te_variable *var = find_lookup(s, start, s->next - start);
                if (!var) var = find_builtin(start, s->next - start);

                if (!var) {
                    s->type = TOK_ERROR;
                } else {
                    switch(TYPE_MASK(var->type))
                    {
                        case TE_VARIABLE:
                            s->type = TOK_VARIABLE;
                            s->bound = var->address;
                            break;

                        case TE_CLOSURE0: case TE_CLOSURE1: case TE_CLOSURE2: case TE_CLOSURE3:         /* Falls through. */
                        case TE_CLOSURE4: case TE_CLOSURE5: case TE_CLOSURE6: case TE_CLOSURE7:         /* Falls through. */
                            s->context = var->context;                                                  /* Falls through. */

                        case TE_FUNCTION0: case TE_FUNCTION1: case TE_FUNCTION2: case TE_FUNCTION3:     /* Falls through. */
                        case TE_FUNCTION4: case TE_FUNCTION5: case TE_FUNCTION6: case TE_FUNCTION7:     /* Falls through. */
                            s->type = var->type;
                            s->function = var->address;
                            break;
                    }
                }

            } else {
                /* Look for an operator or special character. */
                switch (s->next++[0]) {
                    case '+': s->type = TOK_INFIX; s->function = add; break;
                    case '-': s->type = TOK_INFIX; s->function = sub; break;
                    case '*': s->type = TOK_INFIX; s->function = mul; break;
                    case '/': s->type = TOK_INFIX; s->function = divide; break;
                    case '^': s->type = TOK_INFIX; s->function = pow; break;
                    case '%': s->type = TOK_INFIX; s->function = fmod; break;
                    case '!':
                        if (s->next++[0] == '=') {
                            s->type = TOK_INFIX; s->function = not_equal;
                        } else {
                            s->next--;
                            s->type = TOK_INFIX; s->function = logical_not;
                        }
                        break;
                    case '=':
                        if (s->next++[0] == '=') {
                            s->type = TOK_INFIX; s->function = equal;
                        } else {
                            s->type = TOK_ERROR;
                        }
                        break;
                    case '<':
                        if (s->next++[0] == '=') {
                            s->type = TOK_INFIX; s->function = lower_eq;
                        } else {
                            s->next--;
                            s->type = TOK_INFIX; s->function = lower;
                        }
                        break;
                    case '>':
                        if (s->next++[0] == '=') {
                            s->type = TOK_INFIX; s->function = greater_eq;
                        } else {
                            s->next--;
                            s->type = TOK_INFIX; s->function = greater;
                        }
                        break;
                    case '&':
                        if (s->next++[0] == '&') {
                            s->type = TOK_INFIX; s->function = logical_and;
                        } else {
                            s->type = TOK_ERROR;
                        }
                        break;
                    case '|':
                        if (s->next++[0] == '|') {
                            s->type = TOK_INFIX; s->function = logical_or;
                        } else {
                            s->type = TOK_ERROR;
                        }
                        break;
                    case '(': s->type = TOK_OPEN; break;
                    case ')': s->type = TOK_CLOSE; break;
                    case ',': s->type = TOK_SEP; break;
                    case ' ': case '\t': case '\n': case '\r': break;
                    default: s->type = TOK_ERROR; break;
                }
            }
        }
    } while (s->type == TOK_NULL);
}


static te_expr *list(state *s);
static te_expr *expr(state *s);
static te_expr *power(state *s);

static te_expr *base(state *s) {
    /* <base>      =    <constant> | <variable> | <function-0> {"(" ")"} | <function-1> <power> | <function-X> "(" <expr> {"," <expr>} ")" | "(" <list> ")" */
    te_expr *ret;
    int arity;

    switch (TYPE_MASK(s->type)) {
        case TOK_NUMBER:
            ret = new_expr(TE_CONSTANT, 0);
            ret->value = s->value;
            next_token(s);
            break;

        case TOK_VARIABLE:
            ret = new_expr(TE_VARIABLE, 0);
            ret->bound = s->bound;
            next_token(s);
            break;

        case TE_FUNCTION0:
        case TE_CLOSURE0:
            ret = new_expr(s->type, 0);
            ret->function = s->function;
            if (IS_CLOSURE(s->type)) ret->parameters[0] = s->context;
            next_token(s);
            if (s->type == TOK_OPEN) {
                next_token(s);
                if (s->type != TOK_CLOSE) {
                    s->type = TOK_ERROR;
                } else {
                    next_token(s);
                }
            }
            break;

        case TE_FUNCTION1:
        case TE_CLOSURE1:
            ret = new_expr(s->type, 0);
            ret->function = s->function;
            if (IS_CLOSURE(s->type)) ret->parameters[1] = s->context;
            next_token(s);
            ret->parameters[0] = power(s);
            break;

        case TE_FUNCTION2: case TE_FUNCTION3: case TE_FUNCTION4:
        case TE_FUNCTION5: case TE_FUNCTION6: case TE_FUNCTION7:
        case TE_CLOSURE2: case TE_CLOSURE3: case TE_CLOSURE4:
        case TE_CLOSURE5: case TE_CLOSURE6: case TE_CLOSURE7:
            arity = ARITY(s->type);

            ret = new_expr(s->type, 0);
            ret->function = s->function;
            if (IS_CLOSURE(s->type)) ret->parameters[arity] = s->context;
            next_token(s);

            if (s->type != TOK_OPEN) {
                s->type = TOK_ERROR;
            } else {
                int i;
                for(i = 0; i < arity; i++) {
                    next_token(s);
                    ret->parameters[i] = expr(s);
                    if(s->type != TOK_SEP) {
                        break;
                    }
                }
                if(s->type != TOK_CLOSE || i != arity - 1) {
                    s->type = TOK_ERROR;
                } else {
                    next_token(s);
                }
            }

            break;

        case TOK_OPEN:
            next_token(s);
            ret = list(s);
            if (s->type != TOK_CLOSE) {
                s->type = TOK_ERROR;
            } else {
                next_token(s);
            }
            break;

        default:
            ret = new_expr(0, 0);
            s->type = TOK_ERROR;
            ret->value = NAN;
            break;
    }

    return ret;
}


static te_expr *power(state *s) {
    /* <power>     =    {("-" | "+" | "!")} <base> */
    int sign = 1;
    while (s->type == TOK_INFIX && (s->function == add || s->function == sub)) {
        if (s->function == sub) sign = -sign;
        next_token(s);
    }

    int logical = 0;
    while (s->type == TOK_INFIX && (s->function == add || s->function == sub || s->function == logical_not)) {
        if (s->function == logical_not) {
            if (logical == 0) {
                logical = -1;
            } else {
                logical = -logical;
            }
        }
        next_token(s);
    }

    te_expr *ret;

    if (sign == 1) {
        if (logical == 0) {
            ret = base(s);
        } else if (logical == -1) {
            ret = NEW_EXPR(TE_FUNCTION1 | TE_FLAG_PURE, base(s));
            ret->function = logical_not;
        } else {
            ret = NEW_EXPR(TE_FUNCTION1 | TE_FLAG_PURE, base(s));
            ret->function = logical_notnot;
        }
    } else {
        if (logical == 0) {
            ret = NEW_EXPR(TE_FUNCTION1 | TE_FLAG_PURE, base(s));
            ret->function = negate;
        } else if (logical == -1) {
            ret = NEW_EXPR(TE_FUNCTION1 | TE_FLAG_PURE, base(s));
            ret->function = negate_logical_not;
        } else {
            ret = NEW_EXPR(TE_FUNCTION1 | TE_FLAG_PURE, base(s));
            ret->function = negate_logical_notnot;
        }
    }

    return ret;
}

#ifdef TE_POW_FROM_RIGHT
static te_expr *factor(state *s) {
    /* <factor>    =    <power> {"^" <power>} */
    te_expr *ret = power(s);

<<<<<<< HEAD
    int neg = 0;
=======
    const void *left_function = NULL;
    te_expr *insertion = 0;
>>>>>>> 4dfb202c

    if (ret->type == (TE_FUNCTION1 | TE_FLAG_PURE) &&
        (ret->function == negate || ret->function == logical_not || ret->function == logical_notnot ||
        ret->function == negate_logical_not || ret->function == negate_logical_notnot)) {
        left_function = ret->function;
        te_expr *se = ret->parameters[0];
        free(ret);
        ret = se;
    }

    te_expr *insertion = 0;

    while (s->type == TOK_INFIX && (s->function == pow)) {
        te_fun2 t = s->function;
        next_token(s);

        if (insertion) {
            /* Make exponentiation go right-to-left. */
            te_expr *insert = NEW_EXPR(TE_FUNCTION2 | TE_FLAG_PURE, insertion->parameters[1], power(s));
            insert->function = t;
            insertion->parameters[1] = insert;
            insertion = insert;
        } else {
            ret = NEW_EXPR(TE_FUNCTION2 | TE_FLAG_PURE, ret, power(s));
            ret->function = t;
            insertion = ret;
        }
    }

    if (left_function) {
        ret = NEW_EXPR(TE_FUNCTION1 | TE_FLAG_PURE, ret);
        ret->function = left_function;
    }

    return ret;
}
#else
static te_expr *factor(state *s) {
    /* <factor>    =    <power> {"^" <power>} */
    te_expr *ret = power(s);

    while (s->type == TOK_INFIX && (s->function == pow)) {
        te_fun2 t = s->function;
        next_token(s);
        ret = NEW_EXPR(TE_FUNCTION2 | TE_FLAG_PURE, ret, power(s));
        ret->function = t;
    }

    return ret;
}
#endif



static te_expr *term(state *s) {
    /* <term>      =    <factor> {("*" | "/" | "%") <factor>} */
    te_expr *ret = factor(s);

    while (s->type == TOK_INFIX && (s->function == mul || s->function == divide || s->function == fmod)) {
        te_fun2 t = s->function;
        next_token(s);
        ret = NEW_EXPR(TE_FUNCTION2 | TE_FLAG_PURE, ret, factor(s));
        ret->function = t;
    }

    return ret;
}


static te_expr *sum_expr(state *s) {
    /* <expr>      =    <term> {("+" | "-") <term>} */
    te_expr *ret = term(s);

    while (s->type == TOK_INFIX && (s->function == add || s->function == sub)) {
        te_fun2 t = s->function;
        next_token(s);
        ret = NEW_EXPR(TE_FUNCTION2 | TE_FLAG_PURE, ret, term(s));
        ret->function = t;
    }

    return ret;
}


static te_expr *test_expr(state *s) {
    /* <expr>      =    <sum_expr> {(">" | ">=" | "<" | "<=" | "==" | "!=") <sum_expr>} */
    te_expr *ret = sum_expr(s);

    while (s->type == TOK_INFIX && (s->function == greater || s->function == greater_eq ||
        s->function == lower || s->function == lower_eq || s->function == equal || s->function == not_equal)) {
        te_fun2 t = s->function;
        next_token(s);
        ret = NEW_EXPR(TE_FUNCTION2 | TE_FLAG_PURE, ret, sum_expr(s));
        ret->function = t;
    }

    return ret;
}


static te_expr *expr(state *s) {
    /* <expr>      =    <test_expr> {("&&" | "||") <test_expr>} */
    te_expr *ret = test_expr(s);

    while (s->type == TOK_INFIX && (s->function == logical_and || s->function == logical_or)) {
        te_fun2 t = s->function;
        next_token(s);
        ret = NEW_EXPR(TE_FUNCTION2 | TE_FLAG_PURE, ret, test_expr(s));
        ret->function = t;
    }

    return ret;
}


static te_expr *list(state *s) {
    /* <list>      =    <expr> {"," <expr>} */
    te_expr *ret = expr(s);

    while (s->type == TOK_SEP) {
        next_token(s);
        ret = NEW_EXPR(TE_FUNCTION2 | TE_FLAG_PURE, ret, expr(s));
        ret->function = comma;
    }

    return ret;
}


#define TE_FUN(...) ((double(*)(__VA_ARGS__))n->function)
#define M(e) te_eval(n->parameters[e])


double te_eval(const te_expr *n) {
    if (!n) return NAN;

    switch(TYPE_MASK(n->type)) {
        case TE_CONSTANT: return n->value;
        case TE_VARIABLE: return *n->bound;

        case TE_FUNCTION0: case TE_FUNCTION1: case TE_FUNCTION2: case TE_FUNCTION3:
        case TE_FUNCTION4: case TE_FUNCTION5: case TE_FUNCTION6: case TE_FUNCTION7:
            switch(ARITY(n->type)) {
                case 0: return TE_FUN(void)();
                case 1: return TE_FUN(double)(M(0));
                case 2: return TE_FUN(double, double)(M(0), M(1));
                case 3: return TE_FUN(double, double, double)(M(0), M(1), M(2));
                case 4: return TE_FUN(double, double, double, double)(M(0), M(1), M(2), M(3));
                case 5: return TE_FUN(double, double, double, double, double)(M(0), M(1), M(2), M(3), M(4));
                case 6: return TE_FUN(double, double, double, double, double, double)(M(0), M(1), M(2), M(3), M(4), M(5));
                case 7: return TE_FUN(double, double, double, double, double, double, double)(M(0), M(1), M(2), M(3), M(4), M(5), M(6));
                default: return NAN;
            }

        case TE_CLOSURE0: case TE_CLOSURE1: case TE_CLOSURE2: case TE_CLOSURE3:
        case TE_CLOSURE4: case TE_CLOSURE5: case TE_CLOSURE6: case TE_CLOSURE7:
            switch(ARITY(n->type)) {
                case 0: return TE_FUN(void*)(n->parameters[0]);
                case 1: return TE_FUN(void*, double)(n->parameters[1], M(0));
                case 2: return TE_FUN(void*, double, double)(n->parameters[2], M(0), M(1));
                case 3: return TE_FUN(void*, double, double, double)(n->parameters[3], M(0), M(1), M(2));
                case 4: return TE_FUN(void*, double, double, double, double)(n->parameters[4], M(0), M(1), M(2), M(3));
                case 5: return TE_FUN(void*, double, double, double, double, double)(n->parameters[5], M(0), M(1), M(2), M(3), M(4));
                case 6: return TE_FUN(void*, double, double, double, double, double, double)(n->parameters[6], M(0), M(1), M(2), M(3), M(4), M(5));
                case 7: return TE_FUN(void*, double, double, double, double, double, double, double)(n->parameters[7], M(0), M(1), M(2), M(3), M(4), M(5), M(6));
                default: return NAN;
            }

        default: return NAN;
    }

}

#undef TE_FUN
#undef M

static void optimize(te_expr *n) {
    /* Evaluates as much as possible. */
    if (n->type == TE_CONSTANT) return;
    if (n->type == TE_VARIABLE) return;

    /* Only optimize out functions flagged as pure. */
    if (IS_PURE(n->type)) {
        const int arity = ARITY(n->type);
        int known = 1;
        int i;
        for (i = 0; i < arity; ++i) {
            optimize(n->parameters[i]);
            if (((te_expr*)(n->parameters[i]))->type != TE_CONSTANT) {
                known = 0;
            }
        }
        if (known) {
            const double value = te_eval(n);
            te_free_parameters(n);
            n->type = TE_CONSTANT;
            n->value = value;
        }
    }
}


te_expr *te_compile(const char *expression, const te_variable *variables, int var_count, int *error) {
    state s;
    s.start = s.next = expression;
    s.lookup = variables;
    s.lookup_len = var_count;

    next_token(&s);
    te_expr *root = list(&s);

    if (s.type != TOK_END) {
        te_free(root);
        if (error) {
            *error = (s.next - s.start);
            if (*error == 0) *error = 1;
        }
        return 0;
    } else {
        optimize(root);
        if (error) *error = 0;
        return root;
    }
}


double te_interp(const char *expression, int *error) {
    te_expr *n = te_compile(expression, 0, 0, error);
    double ret;
    if (n) {
        ret = te_eval(n);
        te_free(n);
    } else {
        ret = NAN;
    }
    return ret;
}

static void pn (const te_expr *n, int depth) {
    int i, arity;
    printf("%*s", depth, "");

    switch(TYPE_MASK(n->type)) {
    case TE_CONSTANT: printf("%f\n", n->value); break;
    case TE_VARIABLE: printf("bound %p\n", n->bound); break;

    case TE_FUNCTION0: case TE_FUNCTION1: case TE_FUNCTION2: case TE_FUNCTION3:
    case TE_FUNCTION4: case TE_FUNCTION5: case TE_FUNCTION6: case TE_FUNCTION7:
    case TE_CLOSURE0: case TE_CLOSURE1: case TE_CLOSURE2: case TE_CLOSURE3:
    case TE_CLOSURE4: case TE_CLOSURE5: case TE_CLOSURE6: case TE_CLOSURE7:
         arity = ARITY(n->type);
         printf("f%d", arity);
         for(i = 0; i < arity; i++) {
             printf(" %p", n->parameters[i]);
         }
         printf("\n");
         for(i = 0; i < arity; i++) {
             pn(n->parameters[i], depth + 1);
         }
         break;
    }
}


void te_print(const te_expr *n) {
    pn(n, 0);
}<|MERGE_RESOLUTION|>--- conflicted
+++ resolved
@@ -503,12 +503,8 @@
     /* <factor>    =    <power> {"^" <power>} */
     te_expr *ret = power(s);
 
-<<<<<<< HEAD
-    int neg = 0;
-=======
     const void *left_function = NULL;
     te_expr *insertion = 0;
->>>>>>> 4dfb202c
 
     if (ret->type == (TE_FUNCTION1 | TE_FLAG_PURE) &&
         (ret->function == negate || ret->function == logical_not || ret->function == logical_notnot ||
@@ -518,8 +514,6 @@
         free(ret);
         ret = se;
     }
-
-    te_expr *insertion = 0;
 
     while (s->type == TOK_INFIX && (s->function == pow)) {
         te_fun2 t = s->function;
