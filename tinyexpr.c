/*
 * TINYEXPR - Tiny recursive descent parser and evaluation engine in C
 *
 * Copyright (c) 2015-2020 Lewis Van Winkle
 *
 * http://CodePlea.com
 *
 * This software is provided 'as-is', without any express or implied
 * warranty. In no event will the authors be held liable for any damages
 * arising from the use of this software.
 *
 * Permission is granted to anyone to use this software for any purpose,
 * including commercial applications, and to alter it and redistribute it
 * freely, subject to the following restrictions:
 *
 * 1. The origin of this software must not be misrepresented; you must not
 * claim that you wrote the original software. If you use this software
 * in a product, an acknowledgement in the product documentation would be
 * appreciated but is not required.
 * 2. Altered source versions must be plainly marked as such, and must not be
 * misrepresented as being the original software.
 * 3. This notice may not be removed or altered from any source distribution.
 */

/* Exponentiation associativity:
   a**b**c = a**(b**c) and -a**b = -(a**b)
*/

#include "tinyexpr.h"

#include <stdlib.h>
#include <math.h>
#include <string.h>
#include <stdio.h>
#include <ctype.h>
#include <limits.h>

#ifndef NAN
#define NAN (0.0/0.0)
#endif

#ifndef INFINITY
#define INFINITY (1.0/0.0)
#endif


enum {
    TOK_NULL = TE_CLOSURE7+1, TOK_ERROR, TOK_END, TOK_SEP,
    TOK_OPEN, TOK_CLOSE, TOK_NUMBER, TOK_VARIABLE, TOK_INFIX
};


enum {TE_CONSTANT = 1};


typedef struct state {
    const char *start;
    const char *next;
    int type;
<<<<<<< HEAD
    union {double value; const double *bound; te_fun2 function;} expr;
    void *context;
=======
    union {double value; const double *bound; te_fun0 fun0; te_fun1 fun1; te_fun2 fun2;};
    te_expr *context;
>>>>>>> 5211d6e5

    const te_variable *lookup;
    int lookup_len;
} state;


#define TYPE_MASK(TYPE) ((TYPE)&0x0000001F)

#define IS_PURE(TYPE) (((TYPE) & TE_FLAG_PURE) != 0)
#define IS_FUNCTION(TYPE) (((TYPE) & TE_FUNCTION0) != 0)
#define IS_CLOSURE(TYPE) (((TYPE) & TE_CLOSURE0) != 0)
#define ARITY(TYPE) ( ((TYPE) & (TE_FUNCTION0 | TE_CLOSURE0)) ? ((TYPE) & 0x00000007) : 0 )
#ifdef __cplusplus
#include <initializer_list>
#define NEW_EXPR(type, ...) new_expr((type), &*std::initializer_list<const te_expr *>({__VA_ARGS__}).begin())
#else
#define NEW_EXPR(type, ...) new_expr((type), (const te_expr*[]){__VA_ARGS__})
#endif

static te_expr *new_expr(const int type, const te_expr * const parameters[]) {
    const int arity = ARITY(type);
    const int psize = sizeof(void*) * arity;
    const int size = (sizeof(te_expr) - sizeof(void*)) + psize + (IS_CLOSURE(type) ? sizeof(void*) : 0);
    te_expr *ret = (te_expr *) malloc(size);
    memset(ret, 0, size);
    if (arity && parameters) {
        memcpy(ret->parameters, parameters, psize);
    }
    ret->type = type;
    ret->expr.bound = 0;
    return ret;
}


void te_free_parameters(te_expr *n) {
    if (!n) return;
    switch (TYPE_MASK(n->type)) {
        case TE_FUNCTION7: case TE_CLOSURE7: te_free(n->parameters[6]);     /* Falls through. */
        case TE_FUNCTION6: case TE_CLOSURE6: te_free(n->parameters[5]);     /* Falls through. */
        case TE_FUNCTION5: case TE_CLOSURE5: te_free(n->parameters[4]);     /* Falls through. */
        case TE_FUNCTION4: case TE_CLOSURE4: te_free(n->parameters[3]);     /* Falls through. */
        case TE_FUNCTION3: case TE_CLOSURE3: te_free(n->parameters[2]);     /* Falls through. */
        case TE_FUNCTION2: case TE_CLOSURE2: te_free(n->parameters[1]);     /* Falls through. */
        case TE_FUNCTION1: case TE_CLOSURE1: te_free(n->parameters[0]);
    }
}


void te_free(te_expr *n) {
    if (!n) return;
    te_free_parameters(n);
    free(n);
}


static double pi(void) {return 3.14159265358979323846;}
static double e(void) {return 2.71828182845904523536;}

static double fac(double a) {
    return tgamma(a + 1);
}

static double ncr(double n, double r) { // combinations
    if (n < 0.0 || r < 0.0 || n < r) return NAN;
    if (n > UINT_MAX || r > UINT_MAX) return INFINITY;
    unsigned long int un = (unsigned int)(n), ur = (unsigned int)(r), i;
    unsigned long int result = 1;
    if (ur > un / 2) ur = un - ur;
    for (i = 1; i <= ur; i++) {
        if (result > ULONG_MAX / (un - ur + i))
            return INFINITY;
        result *= un - ur + i;
        result /= i;
    }
    return result;
}
<<<<<<< HEAD
static double npr(double n, double r) {return ncr(n, r) * fac(r);}
static double sd_ceil(double n, double r) { return ceil(n); }
static double sd_floor(double n, double r) { return floor(n); }

static const te_variable functions[] = {
    /* must be in alphabetical order */
    {"abs", fabs,     TE_FUNCTION1 | TE_FLAG_PURE, 0},
    {"acos", acos,    TE_FUNCTION1 | TE_FLAG_PURE, 0},
    {"asin", asin,    TE_FUNCTION1 | TE_FLAG_PURE, 0},
    {"atan", atan,    TE_FUNCTION1 | TE_FLAG_PURE, 0},
    {"atan2", atan2,  TE_FUNCTION2 | TE_FLAG_PURE, 0},
    {"ceil", sd_ceil,    TE_FUNCTION1 | TE_FLAG_PURE, 0},
    {"cos", cos,      TE_FUNCTION1 | TE_FLAG_PURE, 0},
    {"cosh", cosh,    TE_FUNCTION1 | TE_FLAG_PURE, 0},
    {"e", e,          TE_FUNCTION0 | TE_FLAG_PURE, 0},
    {"exp", exp,      TE_FUNCTION1 | TE_FLAG_PURE, 0},
    {"fac", fac,      TE_FUNCTION1 | TE_FLAG_PURE, 0},
    {"floor", sd_floor,  TE_FUNCTION1 | TE_FLAG_PURE, 0},
    {"ln", log,       TE_FUNCTION1 | TE_FLAG_PURE, 0},
#ifdef TE_NAT_LOG
    {"log", log,      TE_FUNCTION1 | TE_FLAG_PURE, 0},
#else
    {"log", log10,    TE_FUNCTION1 | TE_FLAG_PURE, 0},
#endif
    {"log10", log10,  TE_FUNCTION1 | TE_FLAG_PURE, 0},
    {"ncr", ncr,      TE_FUNCTION2 | TE_FLAG_PURE, 0},
    {"npr", npr,      TE_FUNCTION2 | TE_FLAG_PURE, 0},
    {"pi", pi,        TE_FUNCTION0 | TE_FLAG_PURE, 0},
    {"pow", pow,      TE_FUNCTION2 | TE_FLAG_PURE, 0},
    {"sin", sin,      TE_FUNCTION1 | TE_FLAG_PURE, 0},
    {"sinh", sinh,    TE_FUNCTION1 | TE_FLAG_PURE, 0},
    {"sqrt", sqrt,    TE_FUNCTION1 | TE_FLAG_PURE, 0},
    {"tan", tan,      TE_FUNCTION1 | TE_FLAG_PURE, 0},
    {"tanh", tanh,    TE_FUNCTION1 | TE_FLAG_PURE, 0},
=======

static double npr(double n, double r) { // permutations
    return ncr(n, r) * fac(r);
}

typedef unsigned long long te_ull;

static double gcd(double x, double y) {
    unsigned long long a = (unsigned int)(x), b = (unsigned int)(y), r;
    while (b > 0) {
        r = a % b;
        a = b;
        b = r;
    }
    return (double) a;
}


static const te_variable functions[] = {
    /* must be in alphabetical order */
    {.name="abs",   .fun1=fabs,  .type=TE_FUNCTION1 | TE_FLAG_PURE, .context=0},
    {.name="acos",  .fun1=acos,  .type=TE_FUNCTION1 | TE_FLAG_PURE, .context=0},
    {.name="asin",  .fun1=asin,  .type=TE_FUNCTION1 | TE_FLAG_PURE, .context=0},
    {.name="atan",  .fun1=atan,  .type=TE_FUNCTION1 | TE_FLAG_PURE, .context=0},
    {.name="atan2", .fun2=atan2, .type=TE_FUNCTION2 | TE_FLAG_PURE, .context=0},
    {.name="cbrt",  .fun1=cbrt,  .type=TE_FUNCTION1 | TE_FLAG_PURE, .context=0},
    {.name="ceil",  .fun1=ceil,  .type=TE_FUNCTION1 | TE_FLAG_PURE, .context=0},
    {.name="cos",   .fun1=cos,   .type=TE_FUNCTION1 | TE_FLAG_PURE, .context=0},
    {.name="cosh",  .fun1=cosh,  .type=TE_FUNCTION1 | TE_FLAG_PURE, .context=0},
    {.name="e",     .fun0=e,     .type=TE_FUNCTION0 | TE_FLAG_PURE, .context=0},
    {.name="exp",   .fun1=exp,   .type=TE_FUNCTION1 | TE_FLAG_PURE, .context=0},
    {.name="fac", .  fun1=fac,   .type=TE_FUNCTION1 | TE_FLAG_PURE, .context=0},
    {.name="floor", .fun1=floor, .type=TE_FUNCTION1 | TE_FLAG_PURE, .context=0},
    {.name="gamma", .fun1=tgamma,.type=TE_FUNCTION1 | TE_FLAG_PURE, .context=0},
    {.name="gcd",   .fun2=gcd,   .type=TE_FUNCTION2 | TE_FLAG_PURE, .context=0},
    {.name="log",   .fun1=log,   .type=TE_FUNCTION1 | TE_FLAG_PURE, .context=0},
    {.name="log10", .fun1=log10, .type=TE_FUNCTION1 | TE_FLAG_PURE, .context=0},
    {.name="log2",  .fun1=log2,  .type=TE_FUNCTION1 | TE_FLAG_PURE, .context=0},
    {.name="ncr",   .fun2=ncr,   .type=TE_FUNCTION2 | TE_FLAG_PURE, .context=0},
    {.name="npr",   .fun2=npr,   .type=TE_FUNCTION2 | TE_FLAG_PURE, .context=0},
    {.name="pi",    .fun0=pi,    .type=TE_FUNCTION0 | TE_FLAG_PURE, .context=0},
    {.name="pow",   .fun2=pow,   .type=TE_FUNCTION2 | TE_FLAG_PURE, .context=0},
    {.name="sin",   .fun1=sin,   .type=TE_FUNCTION1 | TE_FLAG_PURE, .context=0},
    {.name="sinh",  .fun1=sinh,  .type=TE_FUNCTION1 | TE_FLAG_PURE, .context=0},
    {.name="sqrt",  .fun1=sqrt,  .type=TE_FUNCTION1 | TE_FLAG_PURE, .context=0},
    {.name="tan",   .fun1=tan,   .type=TE_FUNCTION1 | TE_FLAG_PURE, .context=0},
    {.name="tanh",  .fun1=tanh,  .type=TE_FUNCTION1 | TE_FLAG_PURE, .context=0},
>>>>>>> 5211d6e5
    {0, 0, 0, 0}
};

static const te_variable *find_builtin(const char *name, int len) {
    int imin = 0;
    int imax = sizeof(functions) / sizeof(te_variable) - 2;

    /*Binary search.*/
    while (imax >= imin) {
        const int i = (imin + ((imax-imin)/2));
        int c = strncmp(name, functions[i].name, len);
        if (!c) c = '\0' - functions[i].name[len];
        if (c == 0) {
            return functions + i;
        } else if (c > 0) {
            imin = i + 1;
        } else {
            imax = i - 1;
        }
    }

    return 0;
}

static const te_variable *find_lookup(const state *s, const char *name, int len) {
    int iters;
    const te_variable *var;
    if (!s->lookup) return 0;

    for (var = s->lookup, iters = s->lookup_len; iters; ++var, --iters) {
        if (strncmp(name, var->name, len) == 0 && var->name[len] == '\0') {
            return var;
        }
    }
    return 0;
}



static double add(double a, double b) {return a + b;}
static double sub(double a, double b) {return a - b;}
static double mul(double a, double b) {return a * b;}
static double divide(double a, double b) {return a / b;}
static double negate(double a) {return -a;}
static double comma(double a, double b) {(void)a; return b;}


void next_token(state *s) {
    s->type = TOK_NULL;

    do {

        if (!*s->next){
            s->type = TOK_END;
            return;
        }

        /* Try reading a number. */
        if ((s->next[0] >= '0' && s->next[0] <= '9') || s->next[0] == '.') {
            s->expr.value = strtod(s->next, (char**)&s->next);
            s->type = TOK_NUMBER;
        } else {
            /* Look for a variable or builtin function call. */
            if (isalpha(s->next[0])) {
                const char *start;
                start = s->next;
                while (isalpha(s->next[0]) || isdigit(s->next[0]) || (s->next[0] == '_')) s->next++;
                
                const te_variable *var = find_lookup(s, start, s->next - start);
                if (!var) var = find_builtin(start, s->next - start);

                if (!var) {
                    s->type = TOK_ERROR;
                } else {
                    switch(TYPE_MASK(var->type))
                    {
                        case TE_VARIABLE:
                            s->type = TOK_VARIABLE;
                            s->expr.bound = var->el.variable;
                            break;

                        case TE_CLOSURE0: case TE_CLOSURE1: case TE_CLOSURE2: case TE_CLOSURE3:         /* Falls through. */
                        case TE_CLOSURE4: case TE_CLOSURE5: case TE_CLOSURE6: case TE_CLOSURE7:         /* Falls through. */
                            s->context = var->context;                                                  /* Falls through. */

                        case TE_FUNCTION0: case TE_FUNCTION1: case TE_FUNCTION2: case TE_FUNCTION3:     /* Falls through. */
                        case TE_FUNCTION4: case TE_FUNCTION5: case TE_FUNCTION6: case TE_FUNCTION7:     /* Falls through. */
                            s->type = var->type;
<<<<<<< HEAD
                            s->expr.function = var->el.address;
=======
                            s->fun1 = var->fun1;
>>>>>>> 5211d6e5
                            break;
                    }
                }

            } else {
                /* Look for an operator or special character. */
                switch (s->next++[0]) {
<<<<<<< HEAD
                    case '+': s->type = TOK_INFIX; s->expr.function = add; break;
                    case '-': s->type = TOK_INFIX; s->expr.function = sub; break;
                    case '*': s->type = TOK_INFIX; s->expr.function = mul; break;
                    case '/': s->type = TOK_INFIX; s->expr.function = divide; break;
                    case '^': s->type = TOK_INFIX; s->expr.function = pow; break;
                    case '%': s->type = TOK_INFIX; s->expr.function = fmod; break;
=======
                    case '+': s->type = TOK_INFIX; s->fun2 = add; break;
                    case '-': s->type = TOK_INFIX; s->fun2 = sub; break;
                    case '*':
                        if (*s->next=='*') {++s->next; s->fun2 = pow;}
                        else s->fun2 = mul;
                        s->type = TOK_INFIX; break;
                    case '/': s->type = TOK_INFIX; s->fun2 = divide; break;
                    case '%': s->type = TOK_INFIX; s->fun2 = fmod; break;
>>>>>>> 5211d6e5
                    case '(': s->type = TOK_OPEN; break;
                    case ')': s->type = TOK_CLOSE; break;
                    case ',': s->type = TOK_SEP; break;
                    case ' ': case '\t': case '\n': case '\r': break;
                    default: s->type = TOK_ERROR; break;
                }
            }
        }
    } while (s->type == TOK_NULL);
}


static te_expr *list(state *s);
static te_expr *expr(state *s);
static te_expr *power(state *s);

static te_expr *base(state *s) {
    /* <base>      =    <constant> | <variable> | <function-0> {"(" ")"} | <function-1> <power> | <function-X> "(" <expr> {"," <expr>} ")" | "(" <list> ")" */
    te_expr *ret;
    int arity;

    switch (TYPE_MASK(s->type)) {
        case TOK_NUMBER:
            ret = new_expr(TE_CONSTANT, 0);
            ret->expr.value = s->expr.value;
            next_token(s);
            break;

        case TOK_VARIABLE:
            ret = new_expr(TE_VARIABLE, 0);
            ret->expr.bound = s->expr.bound;
            next_token(s);
            break;

        case TE_FUNCTION0:
        case TE_CLOSURE0:
            ret = new_expr(s->type, 0);
<<<<<<< HEAD
            ret->expr.function = s->expr.function;
=======
            ret->fun0 = s->fun0;
>>>>>>> 5211d6e5
            if (IS_CLOSURE(s->type)) ret->parameters[0] = s->context;
            next_token(s);
            if (s->type == TOK_OPEN) {
                next_token(s);
                if (s->type != TOK_CLOSE) {
                    s->type = TOK_ERROR;
                } else {
                    next_token(s);
                }
            }
            break;

        case TE_FUNCTION1:
        case TE_CLOSURE1:
            ret = new_expr(s->type, 0);
<<<<<<< HEAD
            ret->expr.function = s->expr.function;
=======
            ret->fun1 = s->fun1;
>>>>>>> 5211d6e5
            if (IS_CLOSURE(s->type)) ret->parameters[1] = s->context;
            next_token(s);
            ret->parameters[0] = power(s);
            break;

        case TE_FUNCTION2: case TE_FUNCTION3: case TE_FUNCTION4:
        case TE_FUNCTION5: case TE_FUNCTION6: case TE_FUNCTION7:
        case TE_CLOSURE2: case TE_CLOSURE3: case TE_CLOSURE4:
        case TE_CLOSURE5: case TE_CLOSURE6: case TE_CLOSURE7:
            arity = ARITY(s->type);

            ret = new_expr(s->type, 0);
<<<<<<< HEAD
            ret->expr.function = s->expr.function;
=======
            ret->fun2 = s->fun2;
>>>>>>> 5211d6e5
            if (IS_CLOSURE(s->type)) ret->parameters[arity] = s->context;
            next_token(s);

            if (s->type != TOK_OPEN) {
                s->type = TOK_ERROR;
            } else {
                int i;
                for(i = 0; i < arity; i++) {
                    next_token(s);
                    ret->parameters[i] = expr(s);
                    if(s->type != TOK_SEP) {
                        break;
                    }
                }
                if(s->type != TOK_CLOSE || i != arity - 1) {
                    s->type = TOK_ERROR;
                } else {
                    next_token(s);
                }
            }

            break;

        case TOK_OPEN:
            next_token(s);
            ret = list(s);
            if (s->type != TOK_CLOSE) {
                s->type = TOK_ERROR;
            } else {
                next_token(s);
            }
            break;

        default:
            ret = new_expr(0, 0);
            s->type = TOK_ERROR;
            ret->expr.value = NAN;
            break;
    }

    return ret;
}


static te_expr *power(state *s) {
    /* <power>     =    {("-" | "+")} <base> */
    int sign = 1;
<<<<<<< HEAD
    while (s->type == TOK_INFIX && (s->expr.function == add || s->expr.function == sub)) {
        if (s->expr.function == sub) sign = -sign;
=======
    while (s->type == TOK_INFIX && (s->fun2 == add || s->fun2 == sub)) {
        if (s->fun2 == sub) sign = -sign;
>>>>>>> 5211d6e5
        next_token(s);
    }

    te_expr *ret;

    if (sign == 1) {
        ret = base(s);
    } else {
        ret = NEW_EXPR(TE_FUNCTION1 | TE_FLAG_PURE, base(s));
<<<<<<< HEAD
        ret->expr.function = negate;
=======
        ret->fun1 = negate;
>>>>>>> 5211d6e5
    }

    return ret;
}

static te_expr *factor(state *s) {
    /* <factor>    =    <power> {"**" <power>} */
    te_expr *ret = power(s);

    int neg = 0;

    if (ret->type == (TE_FUNCTION1 | TE_FLAG_PURE) && ret->fun1 == negate) {
        te_expr *se = ret->parameters[0];
        free(ret);
        ret = se;
        neg = 1;
    }

    te_expr *insertion = 0;
    te_fun2 dpow = pow; /* resolve overloading for g++ */
    while (s->type == TOK_INFIX && (s->fun2 == dpow)) {
        te_fun2 t = s->fun2;
        next_token(s);

        if (insertion) {
            /* Make exponentiation go right-to-left. */
            te_expr *insert = NEW_EXPR(TE_FUNCTION2 | TE_FLAG_PURE, insertion->parameters[1], power(s));
            insert->fun2 = t;
            insertion->parameters[1] = insert;
            insertion = insert;
        } else {
            ret = NEW_EXPR(TE_FUNCTION2 | TE_FLAG_PURE, ret, power(s));
            ret->fun2 = t;
            insertion = ret;
        }
    }

    if (neg) {
        ret = NEW_EXPR(TE_FUNCTION1 | TE_FLAG_PURE, ret);
<<<<<<< HEAD
        ret->expr.function = negate;
    }

    return ret;
}
#else
static te_expr *factor(state *s) {
    /* <factor>    =    <power> {"^" <power>} */
    te_expr *ret = power(s);

    while (s->type == TOK_INFIX && (s->expr.function == pow)) {
        te_fun2 t = s->expr.function;
        next_token(s);
        ret = NEW_EXPR(TE_FUNCTION2 | TE_FLAG_PURE, ret, power(s));
        ret->expr.function = t;
=======
        ret->fun1 = negate;
>>>>>>> 5211d6e5
    }

    return ret;
}

static te_expr *term(state *s) {
    /* <term>      =    <factor> {("*" | "/" | "%") <factor>} */
    te_expr *ret = factor(s);
<<<<<<< HEAD

    while (s->type == TOK_INFIX && (s->expr.function == mul || s->expr.function == divide || s->expr.function == fmod)) {
        te_fun2 t = s->expr.function;
        next_token(s);
        ret = NEW_EXPR(TE_FUNCTION2 | TE_FLAG_PURE, ret, factor(s));
        ret->expr.function = t;
=======
    te_fun2 dmod = fmod; /* resolve c++ overloading */
    while (s->type == TOK_INFIX && (s->fun2 == mul || s->fun2 == divide || s->fun2 == dmod)) {
        te_fun2 t = s->fun2;
        next_token(s);
        ret = NEW_EXPR(TE_FUNCTION2 | TE_FLAG_PURE, ret, factor(s));
        ret->fun2 = t;
>>>>>>> 5211d6e5
    }

    return ret;
}


static te_expr *expr(state *s) {
    /* <expr>      =    <term> {("+" | "-") <term>} */
    te_expr *ret = term(s);

<<<<<<< HEAD
    while (s->type == TOK_INFIX && (s->expr.function == add || s->expr.function == sub)) {
        te_fun2 t = s->expr.function;
        next_token(s);
        ret = NEW_EXPR(TE_FUNCTION2 | TE_FLAG_PURE, ret, term(s));
        ret->expr.function = t;
=======
    while (s->type == TOK_INFIX && (s->fun2 == add || s->fun2 == sub)) {
        te_fun2 t = s->fun2;
        next_token(s);
        ret = NEW_EXPR(TE_FUNCTION2 | TE_FLAG_PURE, ret, term(s));
        ret->fun2 = t;
>>>>>>> 5211d6e5
    }

    return ret;
}


static te_expr *list(state *s) {
    /* <list>      =    <expr> {"," <expr>} */
    te_expr *ret = expr(s);

    while (s->type == TOK_SEP) {
        next_token(s);
        ret = NEW_EXPR(TE_FUNCTION2 | TE_FLAG_PURE, ret, expr(s));
<<<<<<< HEAD
        ret->expr.function = comma;
=======
        ret->fun2 = comma;
>>>>>>> 5211d6e5
    }

    return ret;
}


<<<<<<< HEAD
#define TE_FUN(...) ((double(*)(__VA_ARGS__))n->expr.function)
=======
#define TE_FUN(...) ((double(*)(__VA_ARGS__))n->fun1)
>>>>>>> 5211d6e5
#define M(e) te_eval(n->parameters[e])
#define D(e) double
#define TE_R1(x) x(0)
#define TE_R2(x) TE_R1(x), x(1)
#define TE_R3(x) TE_R2(x), x(2)
#define TE_R4(x) TE_R3(x), x(3)
#define TE_R5(x) TE_R4(x), x(4)
#define TE_R6(x) TE_R5(x), x(5)
#define TE_R7(x) TE_R6(x), x(6)


double te_eval(const te_expr *n) {
    if (!n) return NAN;

    switch(TYPE_MASK(n->type)) {
        case TE_CONSTANT: return n->expr.value;
        case TE_VARIABLE: return *n->expr.bound;

        case TE_FUNCTION0: case TE_FUNCTION1: case TE_FUNCTION2: case TE_FUNCTION3:
        case TE_FUNCTION4: case TE_FUNCTION5: case TE_FUNCTION6: case TE_FUNCTION7:
            switch(ARITY(n->type)) {
                case 0: return n->fun0();
                case 1: return n->fun1( M(0) );
                case 2: return n->fun2( M(0), M(1) );
                case 3: return TE_FUN(TE_R3(D))( TE_R3(M) );
                case 4: return TE_FUN(TE_R4(D))( TE_R4(M) );
                case 5: return TE_FUN(TE_R5(D))( TE_R5(M) );
                case 6: return TE_FUN(TE_R6(D))( TE_R6(M) );
                case 7: return TE_FUN(TE_R7(D))( TE_R7(M) );
                default: return NAN;
            }

        case TE_CLOSURE0: case TE_CLOSURE1: case TE_CLOSURE2: case TE_CLOSURE3:
        case TE_CLOSURE4: case TE_CLOSURE5: case TE_CLOSURE6: case TE_CLOSURE7:
            switch(ARITY(n->type)) {
                case 0: return ((double(*)(te_expr*))n->fun1)( n->parameters[0] );
                case 1: return TE_FUN(te_expr*, TE_R1(D))( n->parameters[1], TE_R1(M) );
                case 2: return TE_FUN(te_expr*, TE_R2(D))( n->parameters[2], TE_R2(M) );
                case 3: return TE_FUN(te_expr*, TE_R3(D))( n->parameters[3], TE_R3(M) );
                case 4: return TE_FUN(te_expr*, TE_R4(D))( n->parameters[4], TE_R4(M) );
                case 5: return TE_FUN(te_expr*, TE_R5(D))( n->parameters[5], TE_R5(M) );
                case 6: return TE_FUN(te_expr*, TE_R6(D))( n->parameters[6], TE_R6(M) );
                case 7: return TE_FUN(te_expr*, TE_R7(D))( n->parameters[7], TE_R7(M) );
                default: return NAN;
            }

        default: return NAN;
    }

}

#undef D
#undef M

static void optimize(te_expr *n) {
    /* Evaluates as much as possible. */
    if (n->type == TE_CONSTANT) return;
    if (n->type == TE_VARIABLE) return;

    /* Only optimize out functions flagged as pure. */
    if (IS_PURE(n->type)) {
        const int arity = ARITY(n->type);
        int known = 1;
        int i;
        for (i = 0; i < arity; ++i) {
            optimize(n->parameters[i]);
            if (((te_expr*)(n->parameters[i]))->type != TE_CONSTANT) {
                known = 0;
            }
        }
        if (known) {
            const double value = te_eval(n);
            te_free_parameters(n);
            n->type = TE_CONSTANT;
            n->expr.value = value;
        }
    }
}


te_expr *te_compile(const char *expression, const te_variable *variables, int var_count, int *error) {
    state s;
    s.start = s.next = expression;
    s.lookup = variables;
    s.lookup_len = var_count;

    next_token(&s);
    te_expr *root = list(&s);

    if (s.type != TOK_END) {
        te_free(root);
        if (error) {
            *error = (s.next - s.start);
            if (*error == 0) *error = 1;
        }
        return 0;
    } else {
        optimize(root);
        if (error) *error = 0;
        return root;
    }
}


double te_interp(const char *expression, int *error) {
    te_expr *n = te_compile(expression, 0, 0, error);
    double ret;
    if (n) {
        ret = te_eval(n);
        te_free(n);
    } else {
        ret = NAN;
    }
    return ret;
}

static void pn (const te_expr *n, int depth) {
    int i, arity;
    printf("%*s", depth, "");

    switch(TYPE_MASK(n->type)) {
    case TE_CONSTANT: printf("%f\n", n->expr.value); break;
    case TE_VARIABLE: printf("bound %p\n", n->expr.bound); break;

    case TE_FUNCTION0: case TE_FUNCTION1: case TE_FUNCTION2: case TE_FUNCTION3:
    case TE_FUNCTION4: case TE_FUNCTION5: case TE_FUNCTION6: case TE_FUNCTION7:
    case TE_CLOSURE0: case TE_CLOSURE1: case TE_CLOSURE2: case TE_CLOSURE3:
    case TE_CLOSURE4: case TE_CLOSURE5: case TE_CLOSURE6: case TE_CLOSURE7:
         arity = ARITY(n->type);
         printf("f%d", arity);
         for(i = 0; i < arity; i++) {
             printf(" %p", n->parameters[i]);
         }
         printf("\n");
         for(i = 0; i < arity; i++) {
             pn(n->parameters[i], depth + 1);
         }
         break;
    }
}


void te_print(const te_expr *n) {
    pn(n, 0);
}<|MERGE_RESOLUTION|>--- conflicted
+++ resolved
@@ -57,13 +57,8 @@
     const char *start;
     const char *next;
     int type;
-<<<<<<< HEAD
-    union {double value; const double *bound; te_fun2 function;} expr;
-    void *context;
-=======
-    union {double value; const double *bound; te_fun0 fun0; te_fun1 fun1; te_fun2 fun2;};
+    union {double value; const double *bound; te_fun0 fun0; te_fun1 fun1; te_fun2 fun2;} expr;
     te_expr *context;
->>>>>>> 5211d6e5
 
     const te_variable *lookup;
     int lookup_len;
@@ -140,42 +135,6 @@
     }
     return result;
 }
-<<<<<<< HEAD
-static double npr(double n, double r) {return ncr(n, r) * fac(r);}
-static double sd_ceil(double n, double r) { return ceil(n); }
-static double sd_floor(double n, double r) { return floor(n); }
-
-static const te_variable functions[] = {
-    /* must be in alphabetical order */
-    {"abs", fabs,     TE_FUNCTION1 | TE_FLAG_PURE, 0},
-    {"acos", acos,    TE_FUNCTION1 | TE_FLAG_PURE, 0},
-    {"asin", asin,    TE_FUNCTION1 | TE_FLAG_PURE, 0},
-    {"atan", atan,    TE_FUNCTION1 | TE_FLAG_PURE, 0},
-    {"atan2", atan2,  TE_FUNCTION2 | TE_FLAG_PURE, 0},
-    {"ceil", sd_ceil,    TE_FUNCTION1 | TE_FLAG_PURE, 0},
-    {"cos", cos,      TE_FUNCTION1 | TE_FLAG_PURE, 0},
-    {"cosh", cosh,    TE_FUNCTION1 | TE_FLAG_PURE, 0},
-    {"e", e,          TE_FUNCTION0 | TE_FLAG_PURE, 0},
-    {"exp", exp,      TE_FUNCTION1 | TE_FLAG_PURE, 0},
-    {"fac", fac,      TE_FUNCTION1 | TE_FLAG_PURE, 0},
-    {"floor", sd_floor,  TE_FUNCTION1 | TE_FLAG_PURE, 0},
-    {"ln", log,       TE_FUNCTION1 | TE_FLAG_PURE, 0},
-#ifdef TE_NAT_LOG
-    {"log", log,      TE_FUNCTION1 | TE_FLAG_PURE, 0},
-#else
-    {"log", log10,    TE_FUNCTION1 | TE_FLAG_PURE, 0},
-#endif
-    {"log10", log10,  TE_FUNCTION1 | TE_FLAG_PURE, 0},
-    {"ncr", ncr,      TE_FUNCTION2 | TE_FLAG_PURE, 0},
-    {"npr", npr,      TE_FUNCTION2 | TE_FLAG_PURE, 0},
-    {"pi", pi,        TE_FUNCTION0 | TE_FLAG_PURE, 0},
-    {"pow", pow,      TE_FUNCTION2 | TE_FLAG_PURE, 0},
-    {"sin", sin,      TE_FUNCTION1 | TE_FLAG_PURE, 0},
-    {"sinh", sinh,    TE_FUNCTION1 | TE_FLAG_PURE, 0},
-    {"sqrt", sqrt,    TE_FUNCTION1 | TE_FLAG_PURE, 0},
-    {"tan", tan,      TE_FUNCTION1 | TE_FLAG_PURE, 0},
-    {"tanh", tanh,    TE_FUNCTION1 | TE_FLAG_PURE, 0},
-=======
 
 static double npr(double n, double r) { // permutations
     return ncr(n, r) * fac(r);
@@ -223,7 +182,6 @@
     {.name="sqrt",  .fun1=sqrt,  .type=TE_FUNCTION1 | TE_FLAG_PURE, .context=0},
     {.name="tan",   .fun1=tan,   .type=TE_FUNCTION1 | TE_FLAG_PURE, .context=0},
     {.name="tanh",  .fun1=tanh,  .type=TE_FUNCTION1 | TE_FLAG_PURE, .context=0},
->>>>>>> 5211d6e5
     {0, 0, 0, 0}
 };
 
@@ -312,11 +270,7 @@
                         case TE_FUNCTION0: case TE_FUNCTION1: case TE_FUNCTION2: case TE_FUNCTION3:     /* Falls through. */
                         case TE_FUNCTION4: case TE_FUNCTION5: case TE_FUNCTION6: case TE_FUNCTION7:     /* Falls through. */
                             s->type = var->type;
-<<<<<<< HEAD
-                            s->expr.function = var->el.address;
-=======
                             s->fun1 = var->fun1;
->>>>>>> 5211d6e5
                             break;
                     }
                 }
@@ -324,14 +278,6 @@
             } else {
                 /* Look for an operator or special character. */
                 switch (s->next++[0]) {
-<<<<<<< HEAD
-                    case '+': s->type = TOK_INFIX; s->expr.function = add; break;
-                    case '-': s->type = TOK_INFIX; s->expr.function = sub; break;
-                    case '*': s->type = TOK_INFIX; s->expr.function = mul; break;
-                    case '/': s->type = TOK_INFIX; s->expr.function = divide; break;
-                    case '^': s->type = TOK_INFIX; s->expr.function = pow; break;
-                    case '%': s->type = TOK_INFIX; s->expr.function = fmod; break;
-=======
                     case '+': s->type = TOK_INFIX; s->fun2 = add; break;
                     case '-': s->type = TOK_INFIX; s->fun2 = sub; break;
                     case '*':
@@ -340,7 +286,6 @@
                         s->type = TOK_INFIX; break;
                     case '/': s->type = TOK_INFIX; s->fun2 = divide; break;
                     case '%': s->type = TOK_INFIX; s->fun2 = fmod; break;
->>>>>>> 5211d6e5
                     case '(': s->type = TOK_OPEN; break;
                     case ')': s->type = TOK_CLOSE; break;
                     case ',': s->type = TOK_SEP; break;
@@ -378,11 +323,7 @@
         case TE_FUNCTION0:
         case TE_CLOSURE0:
             ret = new_expr(s->type, 0);
-<<<<<<< HEAD
-            ret->expr.function = s->expr.function;
-=======
             ret->fun0 = s->fun0;
->>>>>>> 5211d6e5
             if (IS_CLOSURE(s->type)) ret->parameters[0] = s->context;
             next_token(s);
             if (s->type == TOK_OPEN) {
@@ -398,11 +339,7 @@
         case TE_FUNCTION1:
         case TE_CLOSURE1:
             ret = new_expr(s->type, 0);
-<<<<<<< HEAD
-            ret->expr.function = s->expr.function;
-=======
             ret->fun1 = s->fun1;
->>>>>>> 5211d6e5
             if (IS_CLOSURE(s->type)) ret->parameters[1] = s->context;
             next_token(s);
             ret->parameters[0] = power(s);
@@ -415,11 +352,7 @@
             arity = ARITY(s->type);
 
             ret = new_expr(s->type, 0);
-<<<<<<< HEAD
-            ret->expr.function = s->expr.function;
-=======
             ret->fun2 = s->fun2;
->>>>>>> 5211d6e5
             if (IS_CLOSURE(s->type)) ret->parameters[arity] = s->context;
             next_token(s);
 
@@ -467,13 +400,8 @@
 static te_expr *power(state *s) {
     /* <power>     =    {("-" | "+")} <base> */
     int sign = 1;
-<<<<<<< HEAD
-    while (s->type == TOK_INFIX && (s->expr.function == add || s->expr.function == sub)) {
-        if (s->expr.function == sub) sign = -sign;
-=======
     while (s->type == TOK_INFIX && (s->fun2 == add || s->fun2 == sub)) {
         if (s->fun2 == sub) sign = -sign;
->>>>>>> 5211d6e5
         next_token(s);
     }
 
@@ -483,11 +411,7 @@
         ret = base(s);
     } else {
         ret = NEW_EXPR(TE_FUNCTION1 | TE_FLAG_PURE, base(s));
-<<<<<<< HEAD
-        ret->expr.function = negate;
-=======
         ret->fun1 = negate;
->>>>>>> 5211d6e5
     }
 
     return ret;
@@ -527,25 +451,7 @@
 
     if (neg) {
         ret = NEW_EXPR(TE_FUNCTION1 | TE_FLAG_PURE, ret);
-<<<<<<< HEAD
-        ret->expr.function = negate;
-    }
-
-    return ret;
-}
-#else
-static te_expr *factor(state *s) {
-    /* <factor>    =    <power> {"^" <power>} */
-    te_expr *ret = power(s);
-
-    while (s->type == TOK_INFIX && (s->expr.function == pow)) {
-        te_fun2 t = s->expr.function;
-        next_token(s);
-        ret = NEW_EXPR(TE_FUNCTION2 | TE_FLAG_PURE, ret, power(s));
-        ret->expr.function = t;
-=======
         ret->fun1 = negate;
->>>>>>> 5211d6e5
     }
 
     return ret;
@@ -554,21 +460,12 @@
 static te_expr *term(state *s) {
     /* <term>      =    <factor> {("*" | "/" | "%") <factor>} */
     te_expr *ret = factor(s);
-<<<<<<< HEAD
-
-    while (s->type == TOK_INFIX && (s->expr.function == mul || s->expr.function == divide || s->expr.function == fmod)) {
-        te_fun2 t = s->expr.function;
-        next_token(s);
-        ret = NEW_EXPR(TE_FUNCTION2 | TE_FLAG_PURE, ret, factor(s));
-        ret->expr.function = t;
-=======
     te_fun2 dmod = fmod; /* resolve c++ overloading */
     while (s->type == TOK_INFIX && (s->fun2 == mul || s->fun2 == divide || s->fun2 == dmod)) {
         te_fun2 t = s->fun2;
         next_token(s);
         ret = NEW_EXPR(TE_FUNCTION2 | TE_FLAG_PURE, ret, factor(s));
         ret->fun2 = t;
->>>>>>> 5211d6e5
     }
 
     return ret;
@@ -579,19 +476,11 @@
     /* <expr>      =    <term> {("+" | "-") <term>} */
     te_expr *ret = term(s);
 
-<<<<<<< HEAD
-    while (s->type == TOK_INFIX && (s->expr.function == add || s->expr.function == sub)) {
-        te_fun2 t = s->expr.function;
-        next_token(s);
-        ret = NEW_EXPR(TE_FUNCTION2 | TE_FLAG_PURE, ret, term(s));
-        ret->expr.function = t;
-=======
     while (s->type == TOK_INFIX && (s->fun2 == add || s->fun2 == sub)) {
         te_fun2 t = s->fun2;
         next_token(s);
         ret = NEW_EXPR(TE_FUNCTION2 | TE_FLAG_PURE, ret, term(s));
         ret->fun2 = t;
->>>>>>> 5211d6e5
     }
 
     return ret;
@@ -605,22 +494,14 @@
     while (s->type == TOK_SEP) {
         next_token(s);
         ret = NEW_EXPR(TE_FUNCTION2 | TE_FLAG_PURE, ret, expr(s));
-<<<<<<< HEAD
-        ret->expr.function = comma;
-=======
         ret->fun2 = comma;
->>>>>>> 5211d6e5
-    }
-
-    return ret;
-}
-
-
-<<<<<<< HEAD
-#define TE_FUN(...) ((double(*)(__VA_ARGS__))n->expr.function)
-=======
+    }
+
+    return ret;
+}
+
+
 #define TE_FUN(...) ((double(*)(__VA_ARGS__))n->fun1)
->>>>>>> 5211d6e5
 #define M(e) te_eval(n->parameters[e])
 #define D(e) double
 #define TE_R1(x) x(0)
